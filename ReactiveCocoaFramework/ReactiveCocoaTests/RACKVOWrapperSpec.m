//
//  RACKVOWrapperSpec.m
//  ReactiveCocoa
//
//  Created by Justin Spahr-Summers on 2012-08-07.
//  Copyright (c) 2012 GitHub, Inc. All rights reserved.
//

#import "NSObject+RACKVOWrapper.h"

#import "EXTKeyPathCoding.h"
#import "NSObject+RACDeallocating.h"
#import "RACCompoundDisposable.h"
#import "RACDisposable.h"
#import "RACKVOTrampoline.h"
#import "RACTestObject.h"

@interface RACTestOperation : NSOperation
@end

// The name of the examples.
static NSString * const RACKVOWrapperExamples = @"RACKVOWrapperExamples";

// A block that returns an object to observe in the examples.
static NSString * const RACKVOWrapperExamplesTargetBlock = @"RACKVOWrapperExamplesTargetBlock";

// The key path to observe in the examples.
//
// The key path must have at least one weak property in it.
static NSString * const RACKVOWrapperExamplesKeyPath = @"RACKVOWrapperExamplesKeyPath";

// A block that changes the value of a weak property in the observed key path.
// The block is passed the object the example is observing and the new value the
// weak property should be changed to.
static NSString * const RACKVOWrapperExamplesChangeBlock = @"RACKVOWrapperExamplesChangeBlock";

// A block that returns a valid value for the weak property changed by
// RACKVOWrapperExamplesChangeBlock. The value must deallocate
// normally.
static NSString * const RACKVOWrapperExamplesValueBlock = @"RACKVOWrapperExamplesValueBlock";

// Whether RACKVOWrapperExamplesChangeBlock changes the value
// of the last key path component in the key path directly.
static NSString * const RACKVOWrapperExamplesChangesValueDirectly = @"RACKVOWrapperExamplesChangesValueDirectly";

// The name of the examples.
static NSString * const RACKVOWrapperCollectionExamples = @"RACKVOWrapperCollectionExamples";

// A block that returns an object to observe in the examples.
static NSString * const RACKVOWrapperCollectionExamplesTargetBlock = @"RACKVOWrapperCollectionExamplesTargetBlock";

// The key path to observe in the examples.
//
// Must identify a property of type NSOrderedSet.
static NSString * const RACKVOWrapperCollectionExamplesKeyPath = @"RACKVOWrapperCollectionExamplesKeyPath";

SharedExampleGroupsBegin(RACKVOWrapperExamples)

sharedExamplesFor(RACKVOWrapperExamples, ^(NSDictionary *data) {
	__block NSObject *target = nil;
	__block NSString *keyPath = nil;
	__block void (^changeBlock)(NSObject *, id) = nil;
	__block id (^valueBlock)(void) = nil;
	__block BOOL changesValueDirectly = NO;

	__block NSUInteger priorCallCount = 0;
	__block NSUInteger posteriorCallCount = 0;
	__block BOOL priorTriggeredByLastKeyPathComponent = NO;
	__block BOOL posteriorTriggeredByLastKeyPathComponent = NO;
	__block BOOL posteriorTriggeredByDeallocation = NO;
	__block void (^callbackBlock)(id, NSDictionary *, BOOL, BOOL) = nil;

	beforeEach(^{
		NSObject * (^targetBlock)(void) = data[RACKVOWrapperExamplesTargetBlock];
		target = targetBlock();
		keyPath = data[RACKVOWrapperExamplesKeyPath];
		changeBlock = data[RACKVOWrapperExamplesChangeBlock];
		valueBlock = data[RACKVOWrapperExamplesValueBlock];
		changesValueDirectly = [data[RACKVOWrapperExamplesChangesValueDirectly] boolValue];

		priorCallCount = 0;
		posteriorCallCount = 0;

		callbackBlock = [^(id value, NSDictionary *change, BOOL causedByDealloc, BOOL affectedOnlyLastComponent) {
			if ([change[NSKeyValueChangeNotificationIsPriorKey] boolValue]) {
				priorTriggeredByLastKeyPathComponent = affectedOnlyLastComponent;
				++priorCallCount;
				return;
			}
			posteriorTriggeredByLastKeyPathComponent = affectedOnlyLastComponent;
			posteriorTriggeredByDeallocation = causedByDealloc;
			++posteriorCallCount;
		} copy];
	});

	afterEach(^{
		target = nil;
		keyPath = nil;
		changeBlock = nil;
		valueBlock = nil;
		changesValueDirectly = NO;

		callbackBlock = nil;
	});

	it(@"should not call the callback block on add if called without NSKeyValueObservingOptionInitial", ^{
		[target rac_observeKeyPath:keyPath options:NSKeyValueObservingOptionPrior block:callbackBlock];
		expect(priorCallCount).to.equal(0);
		expect(posteriorCallCount).to.equal(0);
	});

	it(@"should call the callback block on add if called with NSKeyValueObservingOptionInitial", ^{
		[target rac_observeKeyPath:keyPath options:NSKeyValueObservingOptionPrior | NSKeyValueObservingOptionInitial block:callbackBlock];
		expect(priorCallCount).to.equal(0);
		expect(posteriorCallCount).to.equal(1);
	});

	it(@"should call the callback block twice per change, once prior and once posterior", ^{
		[target rac_observeKeyPath:keyPath options:NSKeyValueObservingOptionPrior block:callbackBlock];
		priorCallCount = 0;
		posteriorCallCount = 0;

		id value1 = valueBlock();
		changeBlock(target, value1);
		expect(priorCallCount).to.equal(1);
		expect(posteriorCallCount).to.equal(1);
		expect(priorTriggeredByLastKeyPathComponent).to.equal(changesValueDirectly);
		expect(posteriorTriggeredByLastKeyPathComponent).to.equal(changesValueDirectly);
		expect(posteriorTriggeredByDeallocation).to.beFalsy();

		id value2 = valueBlock();
		changeBlock(target, value2);
		expect(priorCallCount).to.equal(2);
		expect(posteriorCallCount).to.equal(2);
		expect(priorTriggeredByLastKeyPathComponent).to.equal(changesValueDirectly);
		expect(posteriorTriggeredByLastKeyPathComponent).to.equal(changesValueDirectly);
		expect(posteriorTriggeredByDeallocation).to.beFalsy();
	});

	it(@"should call the callback block with NSKeyValueChangeNotificationIsPriorKey set before the value is changed, and not set after the value is changed", ^{
		__block BOOL priorCalled = NO;
		__block BOOL posteriorCalled = NO;
		__block id priorValue = nil;
		__block id posteriorValue = nil;

		id value1 = valueBlock();
		changeBlock(target, value1);
		id oldValue = [target valueForKeyPath:keyPath];

<<<<<<< HEAD
		[target rac_observeKeyPath:keyPath options:NSKeyValueObservingOptionPrior block:^(id value, NSDictionary *change) {
=======
		[target rac_observeKeyPath:keyPath options:NSKeyValueObservingOptionPrior observer:nil block:^(id value, NSDictionary *change, BOOL causedByDealloc, BOOL affectedOnlyLastComponent) {
>>>>>>> 9c9912f6
			if ([change[NSKeyValueChangeNotificationIsPriorKey] boolValue]) {
				priorCalled = YES;
				priorValue = value;
				expect(posteriorCalled).to.beFalsy();
				return;
			}
			posteriorCalled = YES;
			posteriorValue = value;
			expect(priorCalled).to.beTruthy();
		}];

		id value2 = valueBlock();
		changeBlock(target, value2);
		id newValue = [target valueForKeyPath:keyPath];
		expect(priorCalled).to.beTruthy();
		expect(priorValue).to.equal(oldValue);
		expect(posteriorCalled).to.beTruthy();
		expect(posteriorValue).to.equal(newValue);
	});

	it(@"should not call the callback block after it's been disposed", ^{
		RACDisposable *disposable = [target rac_observeKeyPath:keyPath options:NSKeyValueObservingOptionPrior block:callbackBlock];
		priorCallCount = 0;
		posteriorCallCount = 0;

		[disposable dispose];
		expect(priorCallCount).to.equal(0);
		expect(posteriorCallCount).to.equal(0);

		id value = valueBlock();
		changeBlock(target, value);
		expect(priorCallCount).to.equal(0);
		expect(posteriorCallCount).to.equal(0);
	});

	it(@"should call the callback block only once with NSKeyValueChangeNotificationIsPriorKey not set when the value is deallocated", ^{
		__block BOOL valueDidDealloc = NO;

		[target rac_observeKeyPath:keyPath options:NSKeyValueObservingOptionPrior block:callbackBlock];

		@autoreleasepool {
			NSObject *value __attribute__((objc_precise_lifetime)) = valueBlock();
			[value.rac_deallocDisposable addDisposable:[RACDisposable disposableWithBlock:^{
				valueDidDealloc = YES;
			}]];

			changeBlock(target, value);
			priorCallCount = 0;
			posteriorCallCount = 0;
		}

		expect(valueDidDealloc).to.beTruthy();
		expect(priorCallCount).to.equal(0);
		expect(posteriorCallCount).to.equal(1);
		expect(posteriorTriggeredByDeallocation).to.beTruthy();
	});
});

sharedExamplesFor(RACKVOWrapperCollectionExamples, ^(NSDictionary *data) {
	__block NSObject *target = nil;
	__block NSString *keyPath = nil;
	__block NSMutableOrderedSet *mutableKeyPathProxy = nil;
	__block void (^callbackBlock)(id, NSDictionary *, BOOL, BOOL) = nil;

	__block id priorValue = nil;
	__block id posteriorValue = nil;
	__block NSDictionary *priorChange = nil;
	__block NSDictionary *posteriorChange = nil;

	beforeEach(^{
		NSObject * (^targetBlock)(void) = data[RACKVOWrapperCollectionExamplesTargetBlock];
		target = targetBlock();
		keyPath = data[RACKVOWrapperCollectionExamplesKeyPath];

		callbackBlock = [^(id value, NSDictionary *change, BOOL causedByDealloc, BOOL affectedOnlyLastComponent) {
			if ([change[NSKeyValueChangeNotificationIsPriorKey] boolValue]) {
				priorValue = value;
				priorChange = change;
				return;
			}
			posteriorValue = value;
			posteriorChange = change;
		} copy];

		[target setValue:[NSOrderedSet orderedSetWithObject:@0] forKeyPath:keyPath];
		[target rac_observeKeyPath:keyPath options:NSKeyValueObservingOptionNew | NSKeyValueObservingOptionOld | NSKeyValueObservingOptionPrior block:callbackBlock];
		mutableKeyPathProxy = [target mutableOrderedSetValueForKeyPath:keyPath];
	});

	afterEach(^{
		target = nil;
		keyPath = nil;
		callbackBlock = nil;

		priorValue = nil;
		priorChange = nil;
		posteriorValue = nil;
		posteriorChange = nil;
	});

	it(@"should support inserting elements into ordered collections", ^{
		[mutableKeyPathProxy insertObject:@1 atIndex:0];

		expect(priorValue).to.equal([NSOrderedSet orderedSetWithArray:@[ @0 ]]);
		expect(posteriorValue).to.equal([NSOrderedSet orderedSetWithArray:(@[ @1, @0 ])]);
		expect(priorChange[NSKeyValueChangeKindKey]).to.equal(NSKeyValueChangeInsertion);
		expect(posteriorChange[NSKeyValueChangeKindKey]).to.equal(NSKeyValueChangeInsertion);
		expect(priorChange[NSKeyValueChangeOldKey]).to.beNil();
		expect(posteriorChange[NSKeyValueChangeNewKey]).to.equal(@[ @1 ]);
		expect(priorChange[NSKeyValueChangeIndexesKey]).to.equal([NSIndexSet indexSetWithIndex:0]);
		expect(posteriorChange[NSKeyValueChangeIndexesKey]).to.equal([NSIndexSet indexSetWithIndex:0]);
	});

	it(@"should support removing elements from ordered collections", ^{
		[mutableKeyPathProxy removeObjectAtIndex:0];

		expect(priorValue).to.equal([NSOrderedSet orderedSetWithArray:@[ @0 ]]);
		expect(posteriorValue).to.equal([NSOrderedSet orderedSetWithArray:@[]]);
		expect(priorChange[NSKeyValueChangeKindKey]).to.equal(NSKeyValueChangeRemoval);
		expect(posteriorChange[NSKeyValueChangeKindKey]).to.equal(NSKeyValueChangeRemoval);
		expect(priorChange[NSKeyValueChangeOldKey]).to.equal(@[ @0 ]);
		expect(posteriorChange[NSKeyValueChangeNewKey]).to.beNil();
		expect(priorChange[NSKeyValueChangeIndexesKey]).to.equal([NSIndexSet indexSetWithIndex:0]);
		expect(posteriorChange[NSKeyValueChangeIndexesKey]).to.equal([NSIndexSet indexSetWithIndex:0]);
	});

	it(@"should support replacing elements in ordered collections", ^{
		[mutableKeyPathProxy replaceObjectAtIndex:0 withObject:@1];

		expect(priorValue).to.equal([NSOrderedSet orderedSetWithArray:@[ @0 ]]);
		expect(posteriorValue).to.equal([NSOrderedSet orderedSetWithArray:@[ @1 ]]);
		expect(priorChange[NSKeyValueChangeKindKey]).to.equal(NSKeyValueChangeReplacement);
		expect(posteriorChange[NSKeyValueChangeKindKey]).to.equal(NSKeyValueChangeReplacement);
		expect(priorChange[NSKeyValueChangeOldKey]).to.equal(@[ @0 ]);
		expect(posteriorChange[NSKeyValueChangeNewKey]).to.equal(@[ @1 ]);
		expect(priorChange[NSKeyValueChangeIndexesKey]).to.equal([NSIndexSet indexSetWithIndex:0]);
		expect(posteriorChange[NSKeyValueChangeIndexesKey]).to.equal([NSIndexSet indexSetWithIndex:0]);
	});

	it(@"should support adding elements to unordered collections", ^{
		[mutableKeyPathProxy unionOrderedSet:[NSOrderedSet orderedSetWithObject:@1]];

		expect(priorValue).to.equal([NSOrderedSet orderedSetWithArray:@[ @0 ]]);
		expect(posteriorValue).to.equal([NSOrderedSet orderedSetWithArray:(@[ @0, @1 ])]);
		expect(priorChange[NSKeyValueChangeKindKey]).to.equal(NSKeyValueChangeInsertion);
		expect(posteriorChange[NSKeyValueChangeKindKey]).to.equal(NSKeyValueChangeInsertion);
		expect(priorChange[NSKeyValueChangeOldKey]).to.beNil();
		expect(posteriorChange[NSKeyValueChangeNewKey]).to.equal(@[ @1 ]);
	});

	it(@"should support removing elements from unordered collections", ^{
		[mutableKeyPathProxy minusOrderedSet:[NSOrderedSet orderedSetWithObject:@0]];

		expect(priorValue).to.equal([NSOrderedSet orderedSetWithArray:@[ @0 ]]);
		expect(posteriorValue).to.equal([NSOrderedSet orderedSetWithArray:@[]]);
		expect(priorChange[NSKeyValueChangeKindKey]).to.equal(NSKeyValueChangeRemoval);
		expect(posteriorChange[NSKeyValueChangeKindKey]).to.equal(NSKeyValueChangeRemoval);
		expect(priorChange[NSKeyValueChangeOldKey]).to.equal(@[ @0 ]);
		expect(posteriorChange[NSKeyValueChangeNewKey]).to.beNil();
	});
});

SharedExampleGroupsEnd

SpecBegin(RACKVOWrapper)

describe(@"-rac_observeKeyPath:options:block:", ^{
	describe(@"on simple keys", ^{
		NSObject * (^targetBlock)(void) = ^{
			return [[RACTestObject alloc] init];
		};

		void (^changeBlock)(RACTestObject *, id) = ^(RACTestObject *target, id value) {
			target.weakTestObjectValue = value;
		};

		id (^valueBlock)(void) = ^{
			return [[RACTestObject alloc] init];
		};

		itShouldBehaveLike(RACKVOWrapperExamples, @{
			RACKVOWrapperExamplesTargetBlock: targetBlock,
			RACKVOWrapperExamplesKeyPath: @keypath(RACTestObject.new, weakTestObjectValue),
			RACKVOWrapperExamplesChangeBlock: changeBlock,
			RACKVOWrapperExamplesValueBlock: valueBlock,
			RACKVOWrapperExamplesChangesValueDirectly: @YES
		});

		itShouldBehaveLike(RACKVOWrapperCollectionExamples, @{
			RACKVOWrapperCollectionExamplesTargetBlock: targetBlock,
			RACKVOWrapperCollectionExamplesKeyPath: @keypath(RACTestObject.new, orderedSetValue)
		});
	});

	describe(@"on composite key paths'", ^{
		describe(@"last key path components", ^{
			NSObject *(^targetBlock)(void) = ^{
				RACTestObject *object = [[RACTestObject alloc] init];
				object.strongTestObjectValue = [[RACTestObject alloc] init];
				return object;
			};

			void (^changeBlock)(RACTestObject *, id) = ^(RACTestObject *target, id value) {
				target.strongTestObjectValue.weakTestObjectValue = value;
			};

			id (^valueBlock)(void) = ^{
				return [[RACTestObject alloc] init];
			};

			itShouldBehaveLike(RACKVOWrapperExamples, @{
				RACKVOWrapperExamplesTargetBlock: targetBlock,
				RACKVOWrapperExamplesKeyPath: @keypath(RACTestObject.new, strongTestObjectValue.weakTestObjectValue),
				RACKVOWrapperExamplesChangeBlock: changeBlock,
				RACKVOWrapperExamplesValueBlock: valueBlock,
				RACKVOWrapperExamplesChangesValueDirectly: @YES
			});

			itShouldBehaveLike(RACKVOWrapperCollectionExamples, @{
				RACKVOWrapperCollectionExamplesTargetBlock: targetBlock,
				RACKVOWrapperCollectionExamplesKeyPath: @keypath(RACTestObject.new, strongTestObjectValue.orderedSetValue)
			});
		});

		describe(@"intermediate key path components", ^{
			NSObject *(^targetBlock)(void) = ^{
				return [[RACTestObject alloc] init];
			};

			void (^changeBlock)(RACTestObject *, id) = ^(RACTestObject *target, id value) {
				target.weakTestObjectValue = value;
			};

			id (^valueBlock)(void) = ^{
				RACTestObject *object = [[RACTestObject alloc] init];
				object.strongTestObjectValue = [[RACTestObject alloc] init];
				return object;
			};

			itShouldBehaveLike(RACKVOWrapperExamples, @{
				RACKVOWrapperExamplesTargetBlock: targetBlock,
				RACKVOWrapperExamplesKeyPath: @keypath([[RACTestObject alloc] init], weakTestObjectValue.strongTestObjectValue),
				RACKVOWrapperExamplesChangeBlock: changeBlock,
				RACKVOWrapperExamplesValueBlock: valueBlock,
				RACKVOWrapperExamplesChangesValueDirectly: @NO
			});
		});

		it(@"should not notice deallocation of the object returned by a dynamic final property", ^{
			RACTestObject *object = [[RACTestObject alloc] init];

			__block id lastValue = nil;
			@autoreleasepool {
<<<<<<< HEAD
				[object rac_observeKeyPath:@keypath(object.dynamicObjectProperty) options:NSKeyValueObservingOptionInitial block:^(id value, NSDictionary *change) {
=======
				[object rac_observeKeyPath:@keypath(object.dynamicObjectProperty) options:NSKeyValueObservingOptionInitial observer:nil block:^(id value, NSDictionary *change, BOOL causedByDealloc, BOOL affectedOnlyLastComponent) {
>>>>>>> 9c9912f6
					lastValue = value;
				}];

				expect(lastValue).to.beKindOf(RACTestObject.class);
			}

			expect(lastValue).to.beKindOf(RACTestObject.class);
		});

		it(@"should not notice deallocation of the object returned by a dynamic intermediate property", ^{
			RACTestObject *object = [[RACTestObject alloc] init];

			__block id lastValue = nil;
			@autoreleasepool {
<<<<<<< HEAD
				[object rac_observeKeyPath:@keypath(object.dynamicObjectProperty.integerValue) options:NSKeyValueObservingOptionInitial block:^(id value, NSDictionary *change) {
=======
				[object rac_observeKeyPath:@keypath(object.dynamicObjectProperty.integerValue) options:NSKeyValueObservingOptionInitial observer:nil block:^(id value, NSDictionary *change, BOOL causedByDealloc, BOOL affectedOnlyLastComponent) {
>>>>>>> 9c9912f6
					lastValue = value;
				}];

				expect(lastValue).to.equal(@42);
			}

			expect(lastValue).to.equal(@42);
		});

		it(@"should not notice deallocation of the object returned by a dynamic method", ^{
			RACTestObject *object = [[RACTestObject alloc] init];

			__block id lastValue = nil;
			@autoreleasepool {
<<<<<<< HEAD
				[object rac_observeKeyPath:@keypath(object.dynamicObjectMethod) options:NSKeyValueObservingOptionInitial block:^(id value, NSDictionary *change) {
=======
				[object rac_observeKeyPath:@keypath(object.dynamicObjectMethod) options:NSKeyValueObservingOptionInitial observer:nil block:^(id value, NSDictionary *change, BOOL causedByDealloc, BOOL affectedOnlyLastComponent) {
>>>>>>> 9c9912f6
					lastValue = value;
				}];

				expect(lastValue).to.beKindOf(RACTestObject.class);
			}

			expect(lastValue).to.beKindOf(RACTestObject.class);
		});
	});

	it(@"should call the callback block when the value is the target", ^{
		__block BOOL targetDisposed = NO;
		__block BOOL targetDeallocationTriggeredChange = NO;

		@autoreleasepool {
			RACTestObject *target __attribute__((objc_precise_lifetime)) = [RACTestObject new];
			[target.rac_deallocDisposable addDisposable:[RACDisposable disposableWithBlock:^{
				targetDisposed = YES;
			}]];

			target.weakTestObjectValue = target;

<<<<<<< HEAD
			// This observation can only result in dealloc triggered callbacks.
			[target rac_observeKeyPath:@keypath(target.weakTestObjectValue) options:0 block:^(id _, NSDictionary *__) {
=======
			// These observations can only result in dealloc triggered callbacks.
			[observer rac_observeKeyPath:@keypath(target.weakTestObjectValue) options:0 observer:observer block:^(id value, NSDictionary *change, BOOL causedByDealloc, BOOL affectedOnlyLastComponent) {
				observerDeallocationTriggeredChange = YES;
			}];

			[target rac_observeKeyPath:@keypath(target.weakTestObjectValue) options:0 observer:observer block:^(id value, NSDictionary *change, BOOL causedByDealloc, BOOL affectedOnlyLastComponent) {
>>>>>>> 9c9912f6
				targetDeallocationTriggeredChange = YES;
			}];
		}

		expect(targetDisposed).to.beTruthy();
		expect(targetDeallocationTriggeredChange).to.beTruthy();
	});

	it(@"should call the callback block for deallocation of the initial value of a single-key key path", ^{
		RACTestObject *target = [RACTestObject new];
		__block BOOL objectDisposed = NO;
		__block BOOL objectDeallocationTriggeredChange = NO;

		@autoreleasepool {
			RACTestObject *object __attribute__((objc_precise_lifetime)) = [RACTestObject new];
			target.weakTestObjectValue = object;
			[object.rac_deallocDisposable addDisposable:[RACDisposable disposableWithBlock:^{
				objectDisposed = YES;
			}]];

<<<<<<< HEAD
			[target rac_observeKeyPath:@keypath(target.weakTestObjectValue) options:0 block:^(id _, NSDictionary *__) {
=======
			[target rac_observeKeyPath:@keypath(target.weakTestObjectValue) options:0 observer:target block:^(id value, NSDictionary *change, BOOL causedByDealloc, BOOL affectedOnlyLastComponent) {
>>>>>>> 9c9912f6
				objectDeallocationTriggeredChange = YES;
			}];
		}

		expect(objectDisposed).to.beTruthy();
		expect(objectDeallocationTriggeredChange).to.beTruthy();
	});

	it(@"should call the callback block for deallocation of an object conforming to protocol property", ^{
		RACTestObject *target = [RACTestObject new];
		__block BOOL objectDisposed = NO;
		__block BOOL objectDeallocationTriggeredChange = NO;

		@autoreleasepool {
			RACTestObject *object __attribute__((objc_precise_lifetime)) = [RACTestObject new];
			target.weakObjectWithProtocol = object;
			[object.rac_deallocDisposable addDisposable:[RACDisposable disposableWithBlock:^{
				objectDisposed = YES;
			}]];

<<<<<<< HEAD
			[target rac_observeKeyPath:@keypath(target.weakObjectWithProtocol) options:0 block:^(id _, NSDictionary *__) {
=======
			[target rac_observeKeyPath:@keypath(target.weakObjectWithProtocol) options:0 observer:target block:^(id value, NSDictionary *change, BOOL causedByDealloc, BOOL affectedOnlyLastComponent) {
>>>>>>> 9c9912f6
				objectDeallocationTriggeredChange = YES;
			}];
		}

		expect(objectDisposed).to.beTruthy();
		expect(objectDeallocationTriggeredChange).to.beTruthy();
    });
});

describe(@"rac_addObserver:forKeyPath:options:block:", ^{
	it(@"should add and remove an observer", ^{
		NSBlockOperation *operation = [NSBlockOperation blockOperationWithBlock:^{}];
		expect(operation).notTo.beNil();

		__block BOOL notified = NO;
<<<<<<< HEAD
		RACDisposable *disposable = [operation rac_observeKeyPath:@"isFinished" options:NSKeyValueObservingOptionNew block:^(id value, NSDictionary *change) {
=======
		RACDisposable *disposable = [operation rac_observeKeyPath:@"isFinished" options:NSKeyValueObservingOptionNew observer:self block:^(id value, NSDictionary *change, BOOL causedByDealloc, BOOL affectedOnlyLastComponent) {
>>>>>>> 9c9912f6
			expect([change objectForKey:NSKeyValueChangeNewKey]).to.equal(@YES);

			expect(notified).to.beFalsy();
			notified = YES;
		}];

		expect(disposable).notTo.beNil();

		[operation start];
		[operation waitUntilFinished];

		expect(notified).will.beTruthy();
<<<<<<< HEAD
		[disposable dispose];
=======
	});

	it(@"should accept a nil observer", ^{
		NSBlockOperation *operation = [NSBlockOperation blockOperationWithBlock:^{}];
		RACDisposable *disposable = [operation rac_observeKeyPath:@"isFinished" options:NSKeyValueObservingOptionNew observer:nil block:^(id value, NSDictionary *change, BOOL causedByDealloc, BOOL affectedOnlyLastComponent) {}];

		expect(disposable).notTo.beNil();
>>>>>>> 9c9912f6
	});

	it(@"automatically stops KVO on subclasses when the target deallocates", ^{
		void (^testKVOOnSubclass)(Class targetClass) = ^(Class targetClass) {
			__weak id weakTarget = nil;
			__weak id identifier = nil;

			@autoreleasepool {
				// Create an observable target that we control the memory management of.
				CFTypeRef target = CFBridgingRetain([[targetClass alloc] init]);
				expect(target).notTo.beNil();

				weakTarget = (__bridge id)target;
				expect(weakTarget).notTo.beNil();

<<<<<<< HEAD
				identifier = [(__bridge id)target rac_observeKeyPath:@"isFinished" options:0 block:^(id value, NSDictionary *change) {}];
=======
				identifier = [(__bridge id)target rac_observeKeyPath:@"isFinished" options:0 observer:observer block:^(id value, NSDictionary *change, BOOL causedByDealloc, BOOL affectedOnlyLastComponent) {}];
>>>>>>> 9c9912f6
				expect(identifier).notTo.beNil();

				CFRelease(target);
			}

			expect(weakTarget).to.beNil();
			expect(identifier).to.beNil();
		};

		it (@"stops KVO on NSObject subclasses", ^{
			testKVOOnSubclass(NSOperation.class);
		});

		it(@"stops KVO on subclasses of already-swizzled classes", ^{
			testKVOOnSubclass(RACTestOperation.class);
		});
	});

<<<<<<< HEAD
=======
	it(@"should automatically stop KVO when the observer deallocates", ^{
		__weak id weakObserver = nil;
		__weak id identifier = nil;

		NSOperation *operation = [[NSOperation alloc] init];

		@autoreleasepool {
			// Create an observer that we control the memory management of.
			CFTypeRef observer = CFBridgingRetain([[NSOperation alloc] init]);
			expect(observer).notTo.beNil();

			weakObserver = (__bridge id)observer;
			expect(weakObserver).notTo.beNil();

			identifier = [operation rac_observeKeyPath:@"isFinished" options:0 observer:(__bridge id)observer block:^(id value, NSDictionary *change, BOOL causedByDealloc, BOOL affectedOnlyLastComponent) {}];
			expect(identifier).notTo.beNil();

			CFRelease(observer);
		}

		expect(weakObserver).to.beNil();
	});

>>>>>>> 9c9912f6
	it(@"should stop KVO when the observer is disposed", ^{
		NSOperationQueue *queue = [[NSOperationQueue alloc] init];
		__block NSString *name = nil;

<<<<<<< HEAD
		RACDisposable *disposable = [queue rac_observeKeyPath:@"name" options:0 block:^(id value, NSDictionary *change) {
=======
		RACDisposable *disposable = [queue rac_observeKeyPath:@"name" options:0 observer:self block:^(id value, NSDictionary *change, BOOL causedByDealloc, BOOL affectedOnlyLastComponent) {
>>>>>>> 9c9912f6
			name = queue.name;
		}];

		queue.name = @"1";
		expect(name).to.equal(@"1");
		[disposable dispose];
		queue.name = @"2";
		expect(name).to.equal(@"1");
	});

	it(@"should distinguish between observers being disposed", ^{
		NSOperationQueue *queue = [[NSOperationQueue alloc] init];
		__block NSString *name1 = nil;
		__block NSString *name2 = nil;

<<<<<<< HEAD
		RACDisposable *disposable = [queue rac_observeKeyPath:@"name" options:0 block:^(id value, NSDictionary *change) {
			name1 = queue.name;
		}];

		[queue rac_observeKeyPath:@"name" options:0 block:^(id value, NSDictionary *change) {
=======
		RACDisposable *disposable = [queue rac_observeKeyPath:@"name" options:0 observer:self block:^(id value, NSDictionary *change, BOOL causedByDealloc, BOOL affectedOnlyLastComponent) {
			name1 = queue.name;
		}];
		[queue rac_observeKeyPath:@"name" options:0 observer:self block:^(id value, NSDictionary *change, BOOL causedByDealloc, BOOL affectedOnlyLastComponent) {
>>>>>>> 9c9912f6
			name2 = queue.name;
		}];

		queue.name = @"1";
		expect(name1).to.equal(@"1");
		expect(name2).to.equal(@"1");

		[disposable dispose];

		queue.name = @"2";
		expect(name1).to.equal(@"1");
		expect(name2).to.equal(@"2");
	});
});

SpecEnd

@implementation RACTestOperation
@end<|MERGE_RESOLUTION|>--- conflicted
+++ resolved
@@ -147,11 +147,7 @@
 		changeBlock(target, value1);
 		id oldValue = [target valueForKeyPath:keyPath];
 
-<<<<<<< HEAD
-		[target rac_observeKeyPath:keyPath options:NSKeyValueObservingOptionPrior block:^(id value, NSDictionary *change) {
-=======
-		[target rac_observeKeyPath:keyPath options:NSKeyValueObservingOptionPrior observer:nil block:^(id value, NSDictionary *change, BOOL causedByDealloc, BOOL affectedOnlyLastComponent) {
->>>>>>> 9c9912f6
+		[target rac_observeKeyPath:keyPath options:NSKeyValueObservingOptionPrior block:^(id value, NSDictionary *change, BOOL causedByDealloc, BOOL affectedOnlyLastComponent) {
 			if ([change[NSKeyValueChangeNotificationIsPriorKey] boolValue]) {
 				priorCalled = YES;
 				priorValue = value;
@@ -405,11 +401,7 @@
 
 			__block id lastValue = nil;
 			@autoreleasepool {
-<<<<<<< HEAD
-				[object rac_observeKeyPath:@keypath(object.dynamicObjectProperty) options:NSKeyValueObservingOptionInitial block:^(id value, NSDictionary *change) {
-=======
-				[object rac_observeKeyPath:@keypath(object.dynamicObjectProperty) options:NSKeyValueObservingOptionInitial observer:nil block:^(id value, NSDictionary *change, BOOL causedByDealloc, BOOL affectedOnlyLastComponent) {
->>>>>>> 9c9912f6
+				[object rac_observeKeyPath:@keypath(object.dynamicObjectProperty) options:NSKeyValueObservingOptionInitial block:^(id value, NSDictionary *change, BOOL causedByDealloc, BOOL affectedOnlyLastComponent) {
 					lastValue = value;
 				}];
 
@@ -424,11 +416,7 @@
 
 			__block id lastValue = nil;
 			@autoreleasepool {
-<<<<<<< HEAD
-				[object rac_observeKeyPath:@keypath(object.dynamicObjectProperty.integerValue) options:NSKeyValueObservingOptionInitial block:^(id value, NSDictionary *change) {
-=======
-				[object rac_observeKeyPath:@keypath(object.dynamicObjectProperty.integerValue) options:NSKeyValueObservingOptionInitial observer:nil block:^(id value, NSDictionary *change, BOOL causedByDealloc, BOOL affectedOnlyLastComponent) {
->>>>>>> 9c9912f6
+				[object rac_observeKeyPath:@keypath(object.dynamicObjectProperty.integerValue) options:NSKeyValueObservingOptionInitial block:^(id value, NSDictionary *change, BOOL causedByDealloc, BOOL affectedOnlyLastComponent) {
 					lastValue = value;
 				}];
 
@@ -443,11 +431,7 @@
 
 			__block id lastValue = nil;
 			@autoreleasepool {
-<<<<<<< HEAD
-				[object rac_observeKeyPath:@keypath(object.dynamicObjectMethod) options:NSKeyValueObservingOptionInitial block:^(id value, NSDictionary *change) {
-=======
-				[object rac_observeKeyPath:@keypath(object.dynamicObjectMethod) options:NSKeyValueObservingOptionInitial observer:nil block:^(id value, NSDictionary *change, BOOL causedByDealloc, BOOL affectedOnlyLastComponent) {
->>>>>>> 9c9912f6
+				[object rac_observeKeyPath:@keypath(object.dynamicObjectMethod) options:NSKeyValueObservingOptionInitial block:^(id value, NSDictionary *change, BOOL causedByDealloc, BOOL affectedOnlyLastComponent) {
 					lastValue = value;
 				}];
 
@@ -470,17 +454,8 @@
 
 			target.weakTestObjectValue = target;
 
-<<<<<<< HEAD
 			// This observation can only result in dealloc triggered callbacks.
-			[target rac_observeKeyPath:@keypath(target.weakTestObjectValue) options:0 block:^(id _, NSDictionary *__) {
-=======
-			// These observations can only result in dealloc triggered callbacks.
-			[observer rac_observeKeyPath:@keypath(target.weakTestObjectValue) options:0 observer:observer block:^(id value, NSDictionary *change, BOOL causedByDealloc, BOOL affectedOnlyLastComponent) {
-				observerDeallocationTriggeredChange = YES;
-			}];
-
-			[target rac_observeKeyPath:@keypath(target.weakTestObjectValue) options:0 observer:observer block:^(id value, NSDictionary *change, BOOL causedByDealloc, BOOL affectedOnlyLastComponent) {
->>>>>>> 9c9912f6
+			[target rac_observeKeyPath:@keypath(target.weakTestObjectValue) options:0 block:^(id value, NSDictionary *change, BOOL causedByDealloc, BOOL affectedOnlyLastComponent) {
 				targetDeallocationTriggeredChange = YES;
 			}];
 		}
@@ -501,11 +476,7 @@
 				objectDisposed = YES;
 			}]];
 
-<<<<<<< HEAD
-			[target rac_observeKeyPath:@keypath(target.weakTestObjectValue) options:0 block:^(id _, NSDictionary *__) {
-=======
-			[target rac_observeKeyPath:@keypath(target.weakTestObjectValue) options:0 observer:target block:^(id value, NSDictionary *change, BOOL causedByDealloc, BOOL affectedOnlyLastComponent) {
->>>>>>> 9c9912f6
+			[target rac_observeKeyPath:@keypath(target.weakTestObjectValue) options:0 block:^(id value, NSDictionary *change, BOOL causedByDealloc, BOOL affectedOnlyLastComponent) {
 				objectDeallocationTriggeredChange = YES;
 			}];
 		}
@@ -526,11 +497,7 @@
 				objectDisposed = YES;
 			}]];
 
-<<<<<<< HEAD
-			[target rac_observeKeyPath:@keypath(target.weakObjectWithProtocol) options:0 block:^(id _, NSDictionary *__) {
-=======
-			[target rac_observeKeyPath:@keypath(target.weakObjectWithProtocol) options:0 observer:target block:^(id value, NSDictionary *change, BOOL causedByDealloc, BOOL affectedOnlyLastComponent) {
->>>>>>> 9c9912f6
+			[target rac_observeKeyPath:@keypath(target.weakObjectWithProtocol) options:0 block:^(id value, NSDictionary *change, BOOL causedByDealloc, BOOL affectedOnlyLastComponent) {
 				objectDeallocationTriggeredChange = YES;
 			}];
 		}
@@ -546,11 +513,7 @@
 		expect(operation).notTo.beNil();
 
 		__block BOOL notified = NO;
-<<<<<<< HEAD
-		RACDisposable *disposable = [operation rac_observeKeyPath:@"isFinished" options:NSKeyValueObservingOptionNew block:^(id value, NSDictionary *change) {
-=======
-		RACDisposable *disposable = [operation rac_observeKeyPath:@"isFinished" options:NSKeyValueObservingOptionNew observer:self block:^(id value, NSDictionary *change, BOOL causedByDealloc, BOOL affectedOnlyLastComponent) {
->>>>>>> 9c9912f6
+		RACDisposable *disposable = [operation rac_observeKeyPath:@"isFinished" options:NSKeyValueObservingOptionNew block:^(id value, NSDictionary *change, BOOL causedByDealloc, BOOL affectedOnlyLastComponent) {
 			expect([change objectForKey:NSKeyValueChangeNewKey]).to.equal(@YES);
 
 			expect(notified).to.beFalsy();
@@ -563,17 +526,14 @@
 		[operation waitUntilFinished];
 
 		expect(notified).will.beTruthy();
-<<<<<<< HEAD
 		[disposable dispose];
-=======
 	});
 
 	it(@"should accept a nil observer", ^{
 		NSBlockOperation *operation = [NSBlockOperation blockOperationWithBlock:^{}];
-		RACDisposable *disposable = [operation rac_observeKeyPath:@"isFinished" options:NSKeyValueObservingOptionNew observer:nil block:^(id value, NSDictionary *change, BOOL causedByDealloc, BOOL affectedOnlyLastComponent) {}];
+		RACDisposable *disposable = [operation rac_observeKeyPath:@"isFinished" options:NSKeyValueObservingOptionNew block:^(id value, NSDictionary *change, BOOL causedByDealloc, BOOL affectedOnlyLastComponent) {}];
 
 		expect(disposable).notTo.beNil();
->>>>>>> 9c9912f6
 	});
 
 	it(@"automatically stops KVO on subclasses when the target deallocates", ^{
@@ -589,11 +549,7 @@
 				weakTarget = (__bridge id)target;
 				expect(weakTarget).notTo.beNil();
 
-<<<<<<< HEAD
-				identifier = [(__bridge id)target rac_observeKeyPath:@"isFinished" options:0 block:^(id value, NSDictionary *change) {}];
-=======
-				identifier = [(__bridge id)target rac_observeKeyPath:@"isFinished" options:0 observer:observer block:^(id value, NSDictionary *change, BOOL causedByDealloc, BOOL affectedOnlyLastComponent) {}];
->>>>>>> 9c9912f6
+				identifier = [(__bridge id)target rac_observeKeyPath:@"isFinished" options:0 block:^(id value, NSDictionary *change, BOOL causedByDealloc, BOOL affectedOnlyLastComponent) {}];
 				expect(identifier).notTo.beNil();
 
 				CFRelease(target);
@@ -612,41 +568,11 @@
 		});
 	});
 
-<<<<<<< HEAD
-=======
-	it(@"should automatically stop KVO when the observer deallocates", ^{
-		__weak id weakObserver = nil;
-		__weak id identifier = nil;
-
-		NSOperation *operation = [[NSOperation alloc] init];
-
-		@autoreleasepool {
-			// Create an observer that we control the memory management of.
-			CFTypeRef observer = CFBridgingRetain([[NSOperation alloc] init]);
-			expect(observer).notTo.beNil();
-
-			weakObserver = (__bridge id)observer;
-			expect(weakObserver).notTo.beNil();
-
-			identifier = [operation rac_observeKeyPath:@"isFinished" options:0 observer:(__bridge id)observer block:^(id value, NSDictionary *change, BOOL causedByDealloc, BOOL affectedOnlyLastComponent) {}];
-			expect(identifier).notTo.beNil();
-
-			CFRelease(observer);
-		}
-
-		expect(weakObserver).to.beNil();
-	});
-
->>>>>>> 9c9912f6
-	it(@"should stop KVO when the observer is disposed", ^{
+	it(@"should stop KVO when the observation is disposed", ^{
 		NSOperationQueue *queue = [[NSOperationQueue alloc] init];
 		__block NSString *name = nil;
 
-<<<<<<< HEAD
-		RACDisposable *disposable = [queue rac_observeKeyPath:@"name" options:0 block:^(id value, NSDictionary *change) {
-=======
-		RACDisposable *disposable = [queue rac_observeKeyPath:@"name" options:0 observer:self block:^(id value, NSDictionary *change, BOOL causedByDealloc, BOOL affectedOnlyLastComponent) {
->>>>>>> 9c9912f6
+		RACDisposable *disposable = [queue rac_observeKeyPath:@"name" options:0 block:^(id value, NSDictionary *change, BOOL causedByDealloc, BOOL affectedOnlyLastComponent) {
 			name = queue.name;
 		}];
 
@@ -657,23 +583,15 @@
 		expect(name).to.equal(@"1");
 	});
 
-	it(@"should distinguish between observers being disposed", ^{
+	it(@"should distinguish between observations being disposed", ^{
 		NSOperationQueue *queue = [[NSOperationQueue alloc] init];
 		__block NSString *name1 = nil;
 		__block NSString *name2 = nil;
 
-<<<<<<< HEAD
-		RACDisposable *disposable = [queue rac_observeKeyPath:@"name" options:0 block:^(id value, NSDictionary *change) {
+		RACDisposable *disposable = [queue rac_observeKeyPath:@"name" options:0 block:^(id value, NSDictionary *change, BOOL causedByDealloc, BOOL affectedOnlyLastComponent) {
 			name1 = queue.name;
 		}];
-
-		[queue rac_observeKeyPath:@"name" options:0 block:^(id value, NSDictionary *change) {
-=======
-		RACDisposable *disposable = [queue rac_observeKeyPath:@"name" options:0 observer:self block:^(id value, NSDictionary *change, BOOL causedByDealloc, BOOL affectedOnlyLastComponent) {
-			name1 = queue.name;
-		}];
-		[queue rac_observeKeyPath:@"name" options:0 observer:self block:^(id value, NSDictionary *change, BOOL causedByDealloc, BOOL affectedOnlyLastComponent) {
->>>>>>> 9c9912f6
+		[queue rac_observeKeyPath:@"name" options:0 block:^(id value, NSDictionary *change, BOOL causedByDealloc, BOOL affectedOnlyLastComponent) {
 			name2 = queue.name;
 		}];
 
