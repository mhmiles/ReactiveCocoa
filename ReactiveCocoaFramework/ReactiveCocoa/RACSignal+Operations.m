//
//  RACSignal+Operations.m
//  ReactiveCocoa
//
//  Created by Justin Spahr-Summers on 2012-09-06.
//  Copyright (c) 2012 GitHub, Inc. All rights reserved.
//

#import "RACSignal+Operations.h"
#import "EXTScope.h"
#import "NSArray+RACSequenceAdditions.h"
#import "NSObject+RACExtensions.h"
#import "NSObject+RACPropertySubscribing.h"
#import "RACBehaviorSubject.h"
#import "RACBlockTrampoline.h"
#import "RACCancelableSignal+Private.h"
#import "RACCompoundDisposable.h"
#import "RACConnectableSignal+Private.h"
#import "RACDisposable.h"
#import "RACGroupedSignal.h"
#import "RACMaybe.h"
#import "RACScheduler.h"
#import "RACScheduler+Private.h"
#import "RACSignalSequence.h"
#import "RACSubject.h"
#import "RACSubscriber.h"
#import "RACTuple.h"
#import "RACUnit.h"
#import <libkern/OSAtomic.h>
#import <objc/runtime.h>

NSString * const RACSignalErrorDomain = @"RACSignalErrorDomain";

// Subscribes to the given signal with the given blocks.
//
// If the signal errors or completes, the corresponding block is invoked. If the
// disposable passed to the block is _not_ disposed, then the signal is
// subscribed to again.
static RACDisposable *subscribeForever (RACSignal *signal, void (^next)(id), void (^error)(NSError *, RACDisposable *), void (^completed)(RACDisposable *)) {
	next = [next copy];
	error = [error copy];
	completed = [completed copy];

	RACCompoundDisposable *disposable = [RACCompoundDisposable compoundDisposable];

	RACSchedulerRecursiveBlock recursiveBlock = ^(void (^recurse)(void)) {
		RACDisposable *subscriptionDisposable = [signal subscribeNext:next error:^(NSError *e) {
			error(e, disposable);
			recurse();
		} completed:^{
			completed(disposable);
			recurse();
		}];

		if (subscriptionDisposable != nil) [disposable addDisposable:subscriptionDisposable];
	};
	
	// Subscribe once immediately, and then use recursive scheduling for any
	// further resubscriptions.
	recursiveBlock(^{
		RACScheduler *recursiveScheduler = RACScheduler.currentScheduler ?: [RACScheduler scheduler];

		RACDisposable *schedulingDisposable = [recursiveScheduler scheduleRecursiveBlock:recursiveBlock];
		if (schedulingDisposable != nil) [disposable addDisposable:schedulingDisposable];
	});

	return disposable;
}

@implementation RACSignal (Operations)

- (RACSignal *)doNext:(void (^)(id x))block {
	NSParameterAssert(block != NULL);

	return [RACSignal createSignal:^(id<RACSubscriber> subscriber) {
		return [self subscribeNext:^(id x) {
			block(x);
			[subscriber sendNext:x];
		} error:^(NSError *error) {
			[subscriber sendError:error];
		} completed:^{
			[subscriber sendCompleted];
		}];
	} name:@"[%@] -doNext:", self.name];
}

- (RACSignal *)doError:(void (^)(NSError *error))block {
	NSParameterAssert(block != NULL);
	
	return [RACSignal createSignal:^(id<RACSubscriber> subscriber) {
		return [self subscribeNext:^(id x) {
			[subscriber sendNext:x];
		} error:^(NSError *error) {
			block(error);
			[subscriber sendError:error];
		} completed:^{
			[subscriber sendCompleted];
		}];
	} name:@"[%@] -doError:", self.name];
}

- (RACSignal *)doCompleted:(void (^)(void))block {
	NSParameterAssert(block != NULL);
	
	return [RACSignal createSignal:^(id<RACSubscriber> subscriber) {
		return [self subscribeNext:^(id x) {
			[subscriber sendNext:x];
		} error:^(NSError *error) {
			[subscriber sendError:error];
		} completed:^{
			block();
			[subscriber sendCompleted];
		}];
	} name:@"[%@] -doCompleted:", self.name];
}

- (RACSignal *)throttle:(NSTimeInterval)interval {
	return [RACSignal createSignal:^(id<RACSubscriber> subscriber) {
		__block id lastDelayedId = nil;
		return [self subscribeNext:^(id x) {
			if(lastDelayedId != nil) [self rac_cancelPreviousPerformBlockRequestsWithId:lastDelayedId];
			lastDelayedId = [self rac_performBlock:^{
				[subscriber sendNext:x];
			} afterDelay:interval];
		} error:^(NSError *error) {
			[self rac_cancelPreviousPerformBlockRequestsWithId:lastDelayedId];
			[subscriber sendError:error];
		} completed:^{
			[subscriber sendCompleted];
		}];
	} name:@"[%@] -throttle: %f", self.name, (double)interval];
}

- (RACSignal *)delay:(NSTimeInterval)interval {
	return [RACSignal createSignal:^(id<RACSubscriber> subscriber) {
		__block id lastDelayedId = nil;
		return [self subscribeNext:^(id x) {
			lastDelayedId = [self rac_performBlock:^{
				[subscriber sendNext:x];
			} afterDelay:interval];
		} error:^(NSError *error) {
			[self rac_cancelPreviousPerformBlockRequestsWithId:lastDelayedId];
			[subscriber sendError:error];
		} completed:^{
			[subscriber sendCompleted];
		}];
	} name:@"[%@] -delay: %f", self.name, (double)interval];
}

- (RACSignal *)repeat {
	return [RACSignal createSignal:^(id<RACSubscriber> subscriber) {
		return subscribeForever(self,
			^(id x) {
				[subscriber sendNext:x];
			},
			^(NSError *error, RACDisposable *disposable) {
				[disposable dispose];
				[subscriber sendError:error];
			},
			^(RACDisposable *disposable) {
				// Resubscribe.
			});
	} name:@"[%@] -repeat", self.name];
}

- (RACSignal *)asMaybes {
	return [RACSignal createSignal:^(id<RACSubscriber> subscriber) {
		return subscribeForever(self,
			^(id x) {
				[subscriber sendNext:[RACMaybe maybeWithObject:x]];
			},
			^(NSError *error, RACDisposable *disposable) {
				[subscriber sendNext:[RACMaybe maybeWithError:error]];
			},
			^(RACDisposable *disposable) {
				[disposable dispose];
				[subscriber sendCompleted];
			});
	} name:@"[%@] -asMaybes", self.name];
}

- (RACSignal *)catch:(RACSignal * (^)(NSError *error))catchBlock {
	NSParameterAssert(catchBlock != NULL);
		
	return [RACSignal createSignal:^(id<RACSubscriber> subscriber) {
		__block RACDisposable *innerDisposable = nil;

		RACDisposable *outerDisposable = subscribeForever(self,
			^(id x) {
				[subscriber sendNext:x];
			},
			^(NSError *error, RACDisposable *outerDisposable) {
				[outerDisposable dispose];

				RACSignal *signal = catchBlock(error);
				innerDisposable = [signal subscribe:subscriber];
			},
			^(RACDisposable *outerDisposable) {
				[outerDisposable dispose];
				[subscriber sendCompleted];
			});

		return [RACDisposable disposableWithBlock:^{
			[outerDisposable dispose];
			[innerDisposable dispose];
		}];
	} name:@"[%@] -catch:", self.name];
}

- (RACSignal *)catchTo:(RACSignal *)signal {
	RACSignal *result = [self catch:^(NSError *error) {
		return signal;
	}];

	result.name = [NSString stringWithFormat:@"[%@] -catchTo: %@", self.name, signal];
	return result;
}

- (RACSignal *)finally:(void (^)(void))block {
	NSParameterAssert(block != NULL);
	
	return [RACSignal createSignal:^(id<RACSubscriber> subscriber) {
		return [self subscribeNext:^(id x) {
			[subscriber sendNext:x];
		} error:^(NSError *error) {
			[subscriber sendError:error];
			block();
		} completed:^{
			[subscriber sendCompleted];
			block();
		}];
	} name:@"[%@] -finally:", self.name];
}

- (RACSignal *)windowWithStart:(RACSignal *)openSignal close:(RACSignal * (^)(RACSignal *start))closeBlock {
	NSParameterAssert(openSignal != nil);
	NSParameterAssert(closeBlock != NULL);
	
	return [RACSignal createSignal:^(id<RACSubscriber> subscriber) {
		__block RACSubject *currentWindow = nil;
		__block RACSignal *currentCloseWindow = nil;
		__block RACDisposable *closeObserverDisposable = NULL;
		
		void (^closeCurrentWindow)(void) = ^{
			[currentWindow sendCompleted];
			currentWindow = nil;
			currentCloseWindow = nil;
			[closeObserverDisposable dispose], closeObserverDisposable = nil;
		};
		
		RACDisposable *openObserverDisposable = [openSignal subscribe:[RACSubscriber subscriberWithNext:^(id x) {
			if(currentWindow == nil) {
				currentWindow = [RACSubject subject];
				[subscriber sendNext:currentWindow];
				
				currentCloseWindow = closeBlock(currentWindow);
				closeObserverDisposable = [currentCloseWindow subscribe:[RACSubscriber subscriberWithNext:^(id x) {
					closeCurrentWindow();
				} error:^(NSError *error) {
					closeCurrentWindow();
				} completed:^{
					closeCurrentWindow();
				}]];
			}
		} error:^(NSError *error) {
			
		} completed:^{
			
		}]];
				
		RACDisposable *selfObserverDisposable = [self subscribeNext:^(id x) {
			[currentWindow sendNext:x];
		} error:^(NSError *error) {
			[subscriber sendError:error];
		} completed:^{
			[subscriber sendCompleted];
		}];
				
		return [RACDisposable disposableWithBlock:^{
			[closeObserverDisposable dispose];
			[openObserverDisposable dispose];
			[selfObserverDisposable dispose];
		}];
	} name:@"[%@] -windowWithStart: %@ close:", self.name, openSignal];
}

- (RACSignal *)buffer:(NSUInteger)bufferCount {
	return [RACSignal createSignal:^(id<RACSubscriber> subscriber) {
		NSMutableArray *values = [NSMutableArray arrayWithCapacity:bufferCount];
		RACBehaviorSubject *windowOpenSubject = [RACBehaviorSubject behaviorSubjectWithDefaultValue:[RACUnit defaultUnit]];
		RACSubject *windowCloseSubject = [RACSubject subject];
		
		__block RACDisposable *innerDisposable = nil;
		RACDisposable *outerDisposable = [[self windowWithStart:windowOpenSubject close:^(RACSignal *start) {
			return windowCloseSubject;
		}] subscribeNext:^(id x) {		
			innerDisposable = [x subscribeNext:^(id x) {
				if(values.count % bufferCount == 0) {
					[subscriber sendNext:x];
					[windowCloseSubject sendNext:[RACUnit defaultUnit]];
					[windowOpenSubject sendNext:[RACUnit defaultUnit]];
				}
			}];
		} error:^(NSError *error) {
			[subscriber sendError:error];
		} completed:^{
			[subscriber sendCompleted];
		}];

		return [RACDisposable disposableWithBlock:^{
			[innerDisposable dispose];
			[outerDisposable dispose];
		}];
	} name:@"[%@] -buffer: %lu", self.name, (unsigned long)bufferCount];
}

- (RACSignal *)bufferWithTime:(NSTimeInterval)interval {
	return [RACSignal createSignal:^(id<RACSubscriber> subscriber) {
		NSMutableArray *values = [NSMutableArray array];
		RACBehaviorSubject *windowOpenSubject = [RACBehaviorSubject behaviorSubjectWithDefaultValue:[RACUnit defaultUnit]];

		__block RACDisposable *innerDisposable = nil;
		RACDisposable *outerDisposable = [[self windowWithStart:windowOpenSubject close:^(RACSignal *start) {
			return [[[RACSignal interval:interval] take:1] doNext:^(id x) {
				[subscriber sendNext:[RACTuple tupleWithObjectsFromArray:values convertNullsToNils:YES]];
				[values removeAllObjects];
				[windowOpenSubject sendNext:[RACUnit defaultUnit]];
			}];
		}] subscribeNext:^(id x) {
			innerDisposable = [x subscribeNext:^(id x) {
				[values addObject:x ? : [RACTupleNil tupleNil]];
			}];
		} error:^(NSError *error) {
			[subscriber sendError:error];
		} completed:^{
			[subscriber sendCompleted];
		}];

		return [RACDisposable disposableWithBlock:^{
			[innerDisposable dispose];
			[outerDisposable dispose];
		}];
	} name:@"[%@] -bufferWithTime: %f", self.name, (double)interval];
}

- (RACSignal *)collect {
	return [RACSignal createSignal:^(id<RACSubscriber> subscriber) {
		NSMutableArray *collectedValues = [[NSMutableArray alloc] init];
		return [self subscribeNext:^(id x) {
			[collectedValues addObject:x];
		} error:^(NSError *error) {
			[subscriber sendError:error];
		} completed:^{
			[subscriber sendNext:[collectedValues copy]];
			[subscriber sendCompleted];
		}];
	} name:@"[%@] -collect", self.name];
}

- (RACSignal *)takeLast:(NSUInteger)count {
	return [RACSignal createSignal:^(id<RACSubscriber> subscriber) {		
		NSMutableArray *valuesTaken = [NSMutableArray arrayWithCapacity:count];
		return [self subscribeNext:^(id x) {
			[valuesTaken addObject:x ? : [RACTupleNil tupleNil]];
			
			while(valuesTaken.count > count) {
				[valuesTaken removeObjectAtIndex:0];
			}
		} error:^(NSError *error) {
			[subscriber sendError:error];
		} completed:^{
			for(id value in valuesTaken) {
				[subscriber sendNext:[value isKindOfClass:[RACTupleNil class]] ? nil : value];
			}
			
			[subscriber sendCompleted];
		}];
	} name:@"[%@] -takeLast: %lu", self.name, (unsigned long)count];
}

+ (RACSignal *)combineLatest:(id<NSFastEnumeration>)signals reduce:(id)reduceBlock {
	NSMutableArray *signalsArray = [NSMutableArray array];
	for (RACSignal *signal in signals) {
		[signalsArray addObject:signal];
	}
	if (signalsArray.count == 0) return self.empty;
	static NSValue *(^keyForSubscriber)(RACSubscriber *) = ^(RACSubscriber *subscriber) {
		return [NSValue valueWithNonretainedObject:subscriber];
	};
	return [RACSignal createSignal:^(id<RACSubscriber> outerSubscriber) {
		NSMutableArray *innerSubscribers = [NSMutableArray arrayWithCapacity:signalsArray.count];
		NSMutableSet *disposables = [NSMutableSet setWithCapacity:signalsArray.count];
		NSMutableSet *completedSignals = [NSMutableSet setWithCapacity:signalsArray.count];
		NSMutableDictionary *lastValues = [NSMutableDictionary dictionaryWithCapacity:signalsArray.count];
		for (RACSignal *signal in signalsArray) {
			__block RACSubscriber *innerSubscriber = [RACSubscriber subscriberWithNext:^(id x) {
				@synchronized(lastValues) {
					lastValues[keyForSubscriber(innerSubscriber)] = x ?: RACTupleNil.tupleNil;
					
					if(lastValues.count == signalsArray.count) {
						NSMutableArray *orderedValues = [NSMutableArray arrayWithCapacity:signalsArray.count];
						for (RACSubscriber *subscriber in innerSubscribers) {
							[orderedValues addObject:lastValues[keyForSubscriber(subscriber)]];
						}
						
						if (reduceBlock == NULL) {
							[outerSubscriber sendNext:[RACTuple tupleWithObjectsFromArray:orderedValues]];
						} else {
							[outerSubscriber sendNext:[RACBlockTrampoline invokeBlock:reduceBlock withArguments:orderedValues]];
						}
					}
				}
			} error:^(NSError *error) {
				[outerSubscriber sendError:error];
			} completed:^{
				@synchronized(completedSignals) {
					[completedSignals addObject:signal];
					if(completedSignals.count == signalsArray.count) {
						[outerSubscriber sendCompleted];
					}
				}
			}];
			[innerSubscribers addObject:innerSubscriber];
			RACDisposable *disposable = [signal subscribe:innerSubscriber];
			
			if (disposable != nil) {
				[disposables addObject:disposable];
			}
		}
		
		return [RACDisposable disposableWithBlock:^{
			for (RACDisposable *disposable in disposables) {
				[disposable dispose];
			}
		}];
	} name:@"+combineLatest: %@ reduce:", signalsArray];
}

+ (RACSignal *)combineLatest:(id<NSFastEnumeration>)signals {
	RACSignal *signal = [self combineLatest:signals reduce:nil];
	signal.name = [NSString stringWithFormat:@"+combineLatest: %@", signals];
	return signal;
}

+ (RACSignal *)merge:(id<NSFastEnumeration>)signals {
	RACSignal *signal = [RACSignal createSignal:^ RACDisposable * (id<RACSubscriber> subscriber) {
		for (RACSignal *signal in signals) {
			[subscriber sendNext:signal];
		}
		[subscriber sendCompleted];
		return nil;
	}].flatten;

	signal.name = [NSString stringWithFormat:@"+merge: %@", signals];
	return signal;
}

- (RACSignal *)flatten:(NSUInteger)maxConcurrent {
	return [RACSignal createSignal:^(id<RACSubscriber> subscriber) {
		NSMutableSet *activeSignals = [NSMutableSet setWithObject:self];
		NSMutableSet *disposables = [NSMutableSet set];
		NSMutableArray *queuedSignals = [NSMutableArray array];

		// Returns whether the signal should complete.
		__block BOOL (^dequeueAndSubscribeIfAllowed)(void);
		void (^completeSignal)(RACSignal *) = ^(RACSignal *signal) {
			@synchronized(activeSignals) {
				[activeSignals removeObject:signal];
			}
			
			BOOL completed = dequeueAndSubscribeIfAllowed();
			if (completed) {
				[subscriber sendCompleted];
			}
		};

		void (^addDisposable)(RACDisposable *) = ^(RACDisposable *disposable) {
			if (disposable == nil) return;
			
			@synchronized(disposables) {
				[disposables addObject:disposable];
			}
		};

		dequeueAndSubscribeIfAllowed = ^{
			RACSignal *signal;
			@synchronized(activeSignals) {
				@synchronized(queuedSignals) {
					BOOL completed = activeSignals.count < 1 && queuedSignals.count < 1;
					if (completed) return YES;

					// We add one to maxConcurrent since self is an active
					// signal at the start and we don't want that to count
					// against the max.
					NSUInteger maxIncludingSelf = maxConcurrent + ([activeSignals containsObject:self] ? 1 : 0);
					if (activeSignals.count >= maxIncludingSelf && maxConcurrent != 0) return NO;

					if (queuedSignals.count < 1) return NO;

					signal = queuedSignals[0];
					[queuedSignals removeObjectAtIndex:0];

					[activeSignals addObject:signal];
				}
			}

			RACDisposable *disposable = [signal subscribe:[RACSubscriber subscriberWithNext:^(id x) {
				[subscriber sendNext:x];
			} error:^(NSError *error) {
				[subscriber sendError:error];
			} completed:^{
				completeSignal(signal);
			}]];

			addDisposable(disposable);

			return NO;
		};

		RACDisposable *disposable = [self subscribeNext:^(id x) {
			NSAssert([x isKindOfClass:RACSignal.class], @"The source must be a signal of signals. Instead, got %@", x);

			RACSignal *innerSignal = x;
			@synchronized(queuedSignals) {
				[queuedSignals addObject:innerSignal];
			}

			dequeueAndSubscribeIfAllowed();
		} error:^(NSError *error) {
			[subscriber sendError:error];
		} completed:^{
			completeSignal(self);
		}];

		addDisposable(disposable);

		return [RACDisposable disposableWithBlock:^{
			@synchronized(disposables) {
				[disposables makeObjectsPerformSelector:@selector(dispose)];
			}
		}];
	} name:@"[%@] -flatten: %lu", self.name, (unsigned long)maxConcurrent];
}

- (RACSignal *)sequenceNext:(RACSignal * (^)(void))block {
	NSParameterAssert(block != nil);

	return [RACSignal createSignal:^(id<RACSubscriber> subscriber) {
		__block RACDisposable *nextDisposable = nil;

		RACDisposable *sourceDisposable = [self subscribeError:^(NSError *error) {
			[subscriber sendError:error];
		} completed:^{
			nextDisposable = [block() subscribe:subscriber];
		}];
		
		return [RACDisposable disposableWithBlock:^{
			[sourceDisposable dispose];
			[nextDisposable dispose];
		}];
	} name:@"[%@] -sequenceNext:", self.name];
}

- (RACSignal *)concat {
	return [RACSignal createSignal:^(id<RACSubscriber> subscriber) {
		__block NSMutableArray *innerSignals = [NSMutableArray array];
		__block RACDisposable *currentDisposable = nil;
		__block BOOL outerDone = NO;
		__block RACSubscriber *innerSubscriber = nil;
		
		void (^startNextInnerSignal)(void) = ^{
			if(innerSignals.count < 1) return;
			
			RACSignal *currentInnerSignal = [innerSignals objectAtIndex:0];
			[innerSignals removeObjectAtIndex:0];
			currentDisposable = [currentInnerSignal subscribe:innerSubscriber];
		};
		
		void (^sendCompletedIfWeReallyAreDone)(void) = ^{
			if(outerDone && innerSignals.count < 1 && currentDisposable == nil) {
				[subscriber sendCompleted];
			}
		};
		
		innerSubscriber = [RACSubscriber subscriberWithNext:^(id x) {
			[subscriber sendNext:x];
		} error:^(NSError *error) {
			[subscriber sendError:error];
		} completed:^{
			currentDisposable = nil;
			
			startNextInnerSignal();
			sendCompletedIfWeReallyAreDone();
		}];
		
		RACDisposable *sourceDisposable = [self subscribeNext:^(id x) {
			NSAssert([x isKindOfClass:RACSignal.class], @"The source must be a signal of signals. Instead, got %@", x);
			[innerSignals addObject:x];
			
			if(currentDisposable == nil) {
				startNextInnerSignal();
			}
		} error:^(NSError *error) {
			[subscriber sendError:error];
		} completed:^{
			outerDone = YES;
			
			sendCompletedIfWeReallyAreDone();
		}];
		
		return [RACDisposable disposableWithBlock:^{
			innerSignals = nil;
			[sourceDisposable dispose];
			[currentDisposable dispose];
		}];
	} name:@"[%@] -concat", self.name];
}

- (RACSignal *)aggregateWithStartFactory:(id (^)(void))startFactory combine:(id (^)(id running, id next))combineBlock {
	NSParameterAssert(startFactory != NULL);
	NSParameterAssert(combineBlock != NULL);
	
	return [RACSignal createSignal:^(id<RACSubscriber> subscriber) {
		__block id runningValue = startFactory();
		return [self subscribeNext:^(id x) {
			runningValue = combineBlock(runningValue, x);
		} error:^(NSError *error) {
			[subscriber sendError:error];
		} completed:^{
			[subscriber sendNext:runningValue];
			[subscriber sendCompleted];
		}];
	} name:@"[%@] -aggregateWithStartFactory:combine:", self.name];
}

- (RACSignal *)aggregateWithStart:(id)start combine:(id (^)(id running, id next))combineBlock {
	RACSignal *signal = [self aggregateWithStartFactory:^{
		return start;
	} combine:combineBlock];

	signal.name = [NSString stringWithFormat:@"[%@] -aggregateWithStart: %@ combine:", self.name, start];
	return signal;
}

- (RACDisposable *)toProperty:(NSString *)keyPath onObject:(NSObject *)object {
	NSParameterAssert(keyPath != nil);
	NSParameterAssert(object != nil);

	// Purposely not retaining 'object', since we want to tear down the binding
	// when it deallocates normally.
	__block void * volatile objectPtr = (__bridge void *)object;
	
	RACDisposable *subscriptionDisposable = [self subscribeNext:^(id x) {
		NSObject *object = (__bridge id)objectPtr;
		[object setValue:x forKeyPath:keyPath];
	} error:^(NSError *error) {
		NSObject *object = (__bridge id)objectPtr;

		NSAssert(NO, @"Received error from %@ in binding for key path \"%@\" on %@: %@", self, keyPath, object, error);

		// Log the error if we're running with assertions disabled.
		NSLog(@"Received error from %@ in binding for key path \"%@\" on %@: %@", self, keyPath, object, error);
	}];
	
	RACDisposable *disposable = [RACDisposable disposableWithBlock:^{
		while (YES) {
			void *ptr = objectPtr;
			if (OSAtomicCompareAndSwapPtrBarrier(ptr, NULL, &objectPtr)) {
				break;
			}
		}

		[subscriptionDisposable dispose];
	}];

	[object rac_addDeallocDisposable:disposable];

	return disposable;
}

+ (RACSignal *)interval:(NSTimeInterval)interval {
	RACSignal *signal = [RACSignal interval:interval withLeeway:0.0];
	signal.name = [NSString stringWithFormat:@"+interval: %f", (double)interval];
	return signal;
}

+ (RACSignal *)interval:(NSTimeInterval)interval withLeeway:(NSTimeInterval)leeway {
	NSParameterAssert(interval > 0.0 && interval < INT64_MAX / NSEC_PER_SEC);
	NSParameterAssert(leeway >= 0.0 && leeway < INT64_MAX / NSEC_PER_SEC);

	return [RACSignal createSignal:^(id<RACSubscriber> subscriber) {
		int64_t intervalInNanoSecs = (int64_t)(interval * NSEC_PER_SEC);
		int64_t leewayInNanoSecs = (int64_t)(leeway * NSEC_PER_SEC);
		dispatch_source_t timer = dispatch_source_create(DISPATCH_SOURCE_TYPE_TIMER, 0, 0, dispatch_get_global_queue(DISPATCH_QUEUE_PRIORITY_HIGH, 0));
		dispatch_source_set_timer(timer, dispatch_time(DISPATCH_TIME_NOW, intervalInNanoSecs), (uint64_t)intervalInNanoSecs, (uint64_t)leewayInNanoSecs);
		dispatch_source_set_event_handler(timer, ^{
			[subscriber sendNext:[NSDate date]];
		});
		dispatch_resume(timer);

		return [RACDisposable disposableWithBlock:^{
			dispatch_source_cancel(timer);
			dispatch_release(timer);
		}];
	} name:@"+interval: %f withLeeway: %f", (double)interval, (double)leeway];
}

- (RACSignal *)takeUntil:(RACSignal *)signalTrigger {
	return [RACSignal createSignal:^(id<RACSubscriber> subscriber) {
		__block RACDisposable *selfDisposable = nil;
		__block void (^triggerCompletion)() = ^(){
			[selfDisposable dispose], selfDisposable = nil;
			[subscriber sendCompleted];
		};
		__block RACDisposable *triggerDisposable = [signalTrigger subscribeNext:^(id x) {
			triggerCompletion();
		} completed:^{
			triggerCompletion();
		}];
		
		selfDisposable = [self subscribeNext:^(id x) {
			[subscriber sendNext:x];
		} error:^(NSError *error) {
			[subscriber sendError:error];
		} completed:^{
			[triggerDisposable dispose];
			[subscriber sendCompleted];
		}];
		
		return [RACDisposable disposableWithBlock:^{
			[triggerDisposable dispose];
			[selfDisposable dispose];
		}];
	} name:@"[%@] -takeUntil: %@", self.name, signalTrigger];
}

- (RACSignal *)switch {
	return [RACSignal createSignal:^(id<RACSubscriber> subscriber) {
		__block RACDisposable *innerDisposable = nil;
		RACDisposable *selfDisposable = [self subscribeNext:^(id x) {
			NSAssert([x isKindOfClass:RACSignal.class] || x == nil, @"-switch requires that the source signal (%@) send signals. Instead we got: %@", self, x);
			
			[innerDisposable dispose], innerDisposable = nil;
			
			innerDisposable = [x subscribeNext:^(id x) {
				[subscriber sendNext:x];
			} error:^(NSError *error) {
				[subscriber sendError:error];
			}];
		} error:^(NSError *error) {
			[subscriber sendError:error];
		} completed:^{
			[subscriber sendCompleted];
		}];
		
		return [RACDisposable disposableWithBlock:^{
			[innerDisposable dispose];
			[selfDisposable dispose];
		}];
	} name:@"[%@] -switch", self.name];
}

+ (RACSignal *)if:(RACSignal *)boolSignal then:(RACSignal *)trueSignal else:(RACSignal *)falseSignal {
	NSParameterAssert(boolSignal != nil);
	NSParameterAssert(trueSignal != nil);
	NSParameterAssert(falseSignal != nil);

	return [[boolSignal map:^(NSNumber *value) {
		NSAssert([value isKindOfClass:NSNumber.class], @"Expected %@ to send BOOLs, not %@", boolSignal, value);
		
		return (value.boolValue ? trueSignal : falseSignal);
	}] switch];
}

- (id)first {
	return [self firstOrDefault:nil];
}

- (id)firstOrDefault:(id)defaultValue {
	return [self firstOrDefault:defaultValue success:NULL error:NULL];
}

- (id)firstOrDefault:(id)defaultValue success:(BOOL *)success error:(NSError **)error {
	NSCondition *condition = [[NSCondition alloc] init];
	condition.name = [NSString stringWithFormat:@"[%@] -firstOrDefault: %@ success:error:", self.name, defaultValue];

	__block id value = defaultValue;

	// Protects against setting 'value' multiple times (e.g. to the second value
	// instead of the first).
	__block BOOL done = NO;
	__block NSError *localError;

	__block RACDisposable *disposable = [self subscribeNext:^(id x) {
		[condition lock];

		if (!done) {
			value = x;
			if(success != NULL) *success = YES;
			
			done = YES;
			[disposable dispose];
			[condition broadcast];
		}

		[condition unlock];
	} error:^(NSError *e) {
		[condition lock];

		if(success != NULL) *success = NO;
		localError = e;

		done = YES;
		[condition broadcast];
		[condition unlock];
	} completed:^{
		[condition lock];

		if(success != NULL) *success = YES;

		done = YES;
		[condition broadcast];
		[condition unlock];
	}];

	[condition lock];
	while (!done) {
		[condition wait];
	}

	if (error != NULL) *error = localError;

	[condition unlock];
	return value;
}

+ (RACSignal *)defer:(RACSignal * (^)(void))block {
	NSParameterAssert(block != NULL);
	
	return [RACSignal createSignal:^(id<RACSubscriber> subscriber) {
		RACSignal *signal = block();
		return [signal subscribe:[RACSubscriber subscriberWithNext:^(id x) {
			[subscriber sendNext:x];
		} error:^(NSError *error) {
			[subscriber sendError:error];
		} completed:^{
			[subscriber sendCompleted];
		}]];
	} name:@"+defer:"];
}

- (RACSignal *)distinctUntilChanged {
	return [RACSignal createSignal:^(id<RACSubscriber> subscriber) {
		__block id lastValue = nil;
		__block BOOL initial = YES;

		return [self subscribeNext:^(id x) {
			if (initial || (lastValue != x && ![x isEqual:lastValue])) {
				initial = NO;
				lastValue = x;
				[subscriber sendNext:x];
			}
		} error:^(NSError *error) {
			[subscriber sendError:error];
		} completed:^{
			[subscriber sendCompleted];
		}];
	} name:@"[%@] -distinctUntilChanged", self.name];
}

- (NSArray *)toArray {
	NSCondition *condition = [[NSCondition alloc] init];
	condition.name = [NSString stringWithFormat:@"[%@] -toArray", self.name];

	NSMutableArray *values = [NSMutableArray array];
	__block BOOL done = NO;
	[self subscribeNext:^(id x) {
		[values addObject:x ? : [NSNull null]];
	} error:^(NSError *error) {
		[condition lock];
		done = YES;
		[condition broadcast];
		[condition unlock];
	} completed:^{
		[condition lock];
		done = YES;
		[condition broadcast];
		[condition unlock];
	}];

	[condition lock];
	while (!done) {
		[condition wait];
	}

	[condition unlock];

	return [values copy];
}

- (RACSequence *)sequence {
	RACSequence *sequence = [RACSignalSequence sequenceWithSignal:self];
	sequence.name = [NSString stringWithFormat:@"[%@] -sequence", self.name];
	return sequence;
}

- (RACConnectableSignal *)publish {
	RACConnectableSignal *signal = [self multicast:[RACSubject subject]];
	signal.name = [NSString stringWithFormat:@"[%@] -publish", self.name];
	return signal;
}

- (RACConnectableSignal *)multicast:(RACSubject *)subject {
	RACConnectableSignal *signal = [RACConnectableSignal connectableSignalWithSourceSignal:self subject:subject];
	signal.name = [NSString stringWithFormat:@"[%@] -multicast: %@", self.name, subject];
	return signal;
}

- (RACSignal *)timeout:(NSTimeInterval)interval {
	return [RACSignal createSignal:^(id<RACSubscriber> subscriber) {
		__block volatile uint32_t cancelTimeout = 0;
		dispatch_after(dispatch_time(DISPATCH_TIME_NOW, (int64_t) (interval * NSEC_PER_SEC)), dispatch_get_global_queue(DISPATCH_QUEUE_PRIORITY_DEFAULT, 0), ^{
			if(cancelTimeout) return;
			
			[subscriber sendError:[NSError errorWithDomain:RACSignalErrorDomain code:RACSignalErrorTimedOut userInfo:nil]];
		});
		
		RACDisposable *disposable = [self subscribeNext:^(id x) {
			[subscriber sendNext:x];
		} error:^(NSError *error) {
			[subscriber sendError:error];
		} completed:^{
			OSAtomicOr32Barrier(1, &cancelTimeout);
			[subscriber sendCompleted];
		}];
		
		return [RACDisposable disposableWithBlock:^{
			OSAtomicOr32Barrier(1, &cancelTimeout);
			[disposable dispose];
		}];
	} name:@"[%@] -timeout: %f", self.name, (double)interval];
}

- (RACSignal *)deliverOn:(RACScheduler *)scheduler {
	return [RACSignal createSignal:^(id<RACSubscriber> subscriber) {
		RACCompoundDisposable *disposable = [RACCompoundDisposable compoundDisposable];

		void (^schedule)(id) = [^(id block) {
			RACDisposable *schedulingDisposable = [scheduler schedule:block];
			if (schedulingDisposable != nil) [disposable addDisposable:schedulingDisposable];
		} copy];

		RACDisposable *subscriptionDisposable = [self subscribeNext:^(id x) {
			schedule(^{
				[subscriber sendNext:x];
			});
		} error:^(NSError *error) {
			schedule(^{
				[subscriber sendError:error];
			});
		} completed:^{
			schedule(^{
				[subscriber sendCompleted];
			});
		}];
<<<<<<< HEAD
	} name:@"[%@] -deliverOn: %@", self.name, scheduler];
=======

		if (subscriptionDisposable != nil) [disposable addDisposable:subscriptionDisposable];
		return disposable;
	}];
>>>>>>> 15d354fd
}

- (RACSignal *)subscribeOn:(RACScheduler *)scheduler {
	return [RACSignal createSignal:^(id<RACSubscriber> subscriber) {
		RACCompoundDisposable *disposable = [RACCompoundDisposable compoundDisposable];

		RACDisposable *schedulingDisposable = [scheduler schedule:^{
			RACDisposable *subscriptionDisposable = [self subscribeNext:^(id x) {
				[subscriber sendNext:x];
			} error:^(NSError *error) {
				[subscriber sendError:error];
			} completed:^{
				[subscriber sendCompleted];
			}];

			if (subscriptionDisposable != nil) [disposable addDisposable:subscriptionDisposable];
		}];
<<<<<<< HEAD
		
		return [RACDisposable disposableWithBlock:^{
			[innerDisposable dispose];
		}];
	} name:@"[%@] -subscribeOn: %@", self.name, scheduler];
=======

		if (schedulingDisposable != nil) [disposable addDisposable:schedulingDisposable];
		return disposable;
	}];
>>>>>>> 15d354fd
}

- (RACSignal *)let:(RACSignal * (^)(RACSignal *sharedSignal))letBlock {
	NSParameterAssert(letBlock != NULL);
	
	return [RACSignal createSignal:^(id<RACSubscriber> subscriber) {
		RACConnectableSignal *connectable = [self publish];
		RACDisposable *finalDisposable = [letBlock(connectable) subscribeNext:^(id x) {
			[subscriber sendNext:x];
		} error:^(NSError *error) {
			[subscriber sendError:error];
		} completed:^{
			[subscriber sendCompleted];
		}];
		
		RACDisposable *connectableDisposable = [connectable connect];
		
		return [RACDisposable disposableWithBlock:^{
			[connectableDisposable dispose];
			[finalDisposable dispose];
		}];
	} name:@"[%@] -let:", self.name];
}

- (RACSignal *)groupBy:(id<NSCopying> (^)(id object))keyBlock transform:(id (^)(id object))transformBlock {
	NSParameterAssert(keyBlock != NULL);

	return [RACSignal createSignal:^(id<RACSubscriber> subscriber) {
		NSMutableDictionary *groups = [NSMutableDictionary dictionary];

		return [self subscribeNext:^(id x) {
			id<NSCopying> key = keyBlock(x);
			RACGroupedSignal *groupSubject = nil;
			@synchronized(groups) {
				groupSubject = [groups objectForKey:key];
				if(groupSubject == nil) {
					groupSubject = [RACGroupedSignal signalWithKey:key];
					[groups setObject:groupSubject forKey:key];
					[subscriber sendNext:groupSubject];
				}
			}

			[groupSubject sendNext:transformBlock != NULL ? transformBlock(x) : x];
		} error:^(NSError *error) {
			[subscriber sendError:error];
		} completed:^{
			[subscriber sendCompleted];
		}];
	} name:@"[%@] -groupBy:transform:", self.name];
}

- (RACSignal *)groupBy:(id<NSCopying> (^)(id object))keyBlock {
	RACSignal *signal = [self groupBy:keyBlock transform:nil];
	signal.name = [NSString stringWithFormat:@"[%@] -groupBy:", self.name];
	return signal;
}

- (RACSignal *)any {	
	RACSignal *signal = [self any:^(id x) {
		return YES;
	}];

	signal.name = [NSString stringWithFormat:@"[%@] -any", self.name];
	return signal;
}

- (RACSignal *)any:(BOOL (^)(id object))predicateBlock {
	NSParameterAssert(predicateBlock != NULL);
	
	return [RACSignal createSignal:^(id<RACSubscriber> subscriber) {
		__block RACDisposable *disposable = [self subscribeNext:^(id x) {
			if(predicateBlock(x)) {
				[subscriber sendNext:@(YES)];
				[disposable dispose];
				[subscriber sendCompleted];
			}
		} error:^(NSError *error) {
			[subscriber sendNext:@(NO)];
			[subscriber sendError:error];
		} completed:^{
			[subscriber sendNext:@(NO)];
			[subscriber sendCompleted];
		}];
		
		return disposable;
	} name:@"[%@] -any:", self.name];
}

- (RACSignal *)all:(BOOL (^)(id object))predicateBlock {
	NSParameterAssert(predicateBlock != NULL);
	
	return [RACSignal createSignal:^(id<RACSubscriber> subscriber) {
		__block RACDisposable *disposable = [self subscribeNext:^(id x) {
			if(!predicateBlock(x)) {
				[subscriber sendNext:@(NO)];
				[disposable dispose];
				[subscriber sendCompleted];
			}
		} error:^(NSError *error) {
			[subscriber sendNext:@(NO)];
			[subscriber sendError:error];
		} completed:^{
			[subscriber sendNext:@(YES)];
			[subscriber sendCompleted];
		}];
		
		return disposable;
	} name:@"[%@] -all:", self.name];
}

- (RACSignal *)retry:(NSInteger)retryCount {
	return [RACSignal createSignal:^(id<RACSubscriber> subscriber) {
		__block NSInteger currentRetryCount = 0;
		return subscribeForever(self,
			^(id x) {
				[subscriber sendNext:[RACMaybe maybeWithObject:x]];
			},
			^(NSError *error, RACDisposable *disposable) {
				if (retryCount == 0 || currentRetryCount < retryCount) {
					// Resubscribe.
					currentRetryCount++;
					return;
				}

				[disposable dispose];
				[subscriber sendError:error];
			},
			^(RACDisposable *disposable) {
				[disposable dispose];
				[subscriber sendCompleted];
			});
	} name:@"[%@] -retry: %lu", self.name, (unsigned long)retryCount];
}

- (RACSignal *)retry {
	RACSignal *signal = [self retry:0];
	signal.name = [NSString stringWithFormat:@"[%@] -retry", self.name];
	return signal;
}

- (RACCancelableSignal *)asCancelableToSubject:(RACSubject *)subject withBlock:(void (^)(void))block {
	return [RACCancelableSignal cancelableSignalSourceSignal:self subject:subject withBlock:block];
}

- (RACCancelableSignal *)asCancelableWithBlock:(void (^)(void))block {
	return [RACCancelableSignal cancelableSignalSourceSignal:self withBlock:block];
}

- (RACCancelableSignal *)asCancelable {
	return [self asCancelableWithBlock:NULL];
}

- (RACSignal *)sample:(RACSignal *)sampler {
	NSParameterAssert(sampler != nil);

	return [RACSignal createSignal:^(id<RACSubscriber> subscriber) {
		NSLock *lock = [[NSLock alloc] init];
		__block id lastValue;
		__block BOOL hasValue = NO;

		__block RACDisposable *samplerDisposable;
		RACDisposable *sourceDisposable = [self subscribeNext:^(id x) {
			[lock lock];
			hasValue = YES;
			lastValue = x;
			[lock unlock];
		} error:^(NSError *error) {
			[samplerDisposable dispose];
			[subscriber sendError:error];
		} completed:^{
			[samplerDisposable dispose];
			[subscriber sendCompleted];
		}];

		samplerDisposable = [sampler subscribeNext:^(id _) {
			BOOL shouldSend = NO;
			id value;
			[lock lock];
			shouldSend = hasValue;
			value = lastValue;
			[lock unlock];

			if (shouldSend) {
				[subscriber sendNext:value];
			}
		} error:^(NSError *error) {
			[sourceDisposable dispose];
			[subscriber sendError:error];
		} completed:^{
			[sourceDisposable dispose];
			[subscriber sendCompleted];
		}];

		return [RACDisposable disposableWithBlock:^{
			[samplerDisposable dispose];
			[sourceDisposable dispose];
		}];
	} name:@"[%@] -sample: %@", self.name, sampler];
}

@end<|MERGE_RESOLUTION|>--- conflicted
+++ resolved
@@ -963,14 +963,10 @@
 				[subscriber sendCompleted];
 			});
 		}];
-<<<<<<< HEAD
-	} name:@"[%@] -deliverOn: %@", self.name, scheduler];
-=======
 
 		if (subscriptionDisposable != nil) [disposable addDisposable:subscriptionDisposable];
 		return disposable;
-	}];
->>>>>>> 15d354fd
+	} name:@"[%@] -deliverOn: %@", self.name, scheduler];
 }
 
 - (RACSignal *)subscribeOn:(RACScheduler *)scheduler {
@@ -988,18 +984,10 @@
 
 			if (subscriptionDisposable != nil) [disposable addDisposable:subscriptionDisposable];
 		}];
-<<<<<<< HEAD
-		
-		return [RACDisposable disposableWithBlock:^{
-			[innerDisposable dispose];
-		}];
-	} name:@"[%@] -subscribeOn: %@", self.name, scheduler];
-=======
-
+		
 		if (schedulingDisposable != nil) [disposable addDisposable:schedulingDisposable];
 		return disposable;
-	}];
->>>>>>> 15d354fd
+	} name:@"[%@] -subscribeOn: %@", self.name, scheduler];
 }
 
 - (RACSignal *)let:(RACSignal * (^)(RACSignal *sharedSignal))letBlock {
