--- conflicted
+++ resolved
@@ -313,18 +313,6 @@
 		setNameWithFormat:@"[%@] -doFinished:", self.name];
 }
 
-<<<<<<< HEAD
-- (RACSignal *)doSubscribed:(void (^)(void))block {
-	NSCParameterAssert(block != NULL);
-	
-	return [[RACSignal create:^(id<RACSubscriber> subscriber) {
-		[self subscribe:subscriber];
-		block();
-	}] setNameWithFormat:@"[%@] -doSubscribed:", self.name];
-}
-
-=======
->>>>>>> 6b0c6f44
 - (RACSignal *)throttle:(NSTimeInterval)interval {
 	return [[self throttle:interval valuesPassingTest:^(id _) {
 		return YES;
