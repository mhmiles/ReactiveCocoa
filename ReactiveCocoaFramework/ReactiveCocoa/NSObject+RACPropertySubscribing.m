//
//  NSObject+RACPropertySubscribing.m
//  ReactiveCocoa
//
//  Created by Josh Abernathy on 3/2/12.
//  Copyright (c) 2012 GitHub, Inc. All rights reserved.
//

#import "NSObject+RACPropertySubscribing.h"
#import "EXTScope.h"
#import "NSObject+RACDeallocating.h"
#import "NSObject+RACDescription.h"
#import "NSObject+RACKVOWrapper.h"
#import "RACCompoundDisposable.h"
#import "RACDisposable.h"
#import "RACKVOTrampoline.h"
#import "RACSubscriber.h"
#import "RACSignal+Operations.h"
#import "RACTuple.h"
#import <libkern/OSAtomic.h>

@implementation NSObject (RACPropertySubscribing)

- (RACSignal *)rac_valuesForKeyPath:(NSString *)keyPath observer:(NSObject *)observer {
	return [[[self
		rac_valuesAndChangesForKeyPath:keyPath options:NSKeyValueObservingOptionInitial observer:observer]
		reduceEach:^(id value, NSDictionary *change) {
			return value;
		}]
		setNameWithFormat:@"RACObserve(%@, %@)", self.rac_description, keyPath];
}

- (RACSignal *)rac_valuesAndChangesForKeyPath:(NSString *)keyPath options:(NSKeyValueObservingOptions)options observer:(NSObject *)observer {
	keyPath = [keyPath copy];

<<<<<<< HEAD
	RACDisposable *deallocFlagDisposable = [[RACDisposable alloc] init];
	RACCompoundDisposable *observerDisposable = observer.rac_deallocDisposable;
	RACCompoundDisposable *objectDisposable = self.rac_deallocDisposable;
	[observerDisposable addDisposable:deallocFlagDisposable];
	[objectDisposable addDisposable:deallocFlagDisposable];

	@unsafeify(self, observer);
	return [RACSignal create:^(id<RACSubscriber> subscriber) {
		if (deallocFlagDisposable.disposed) {
			[subscriber sendCompleted];
			return;
		}

		@strongify(self, observer);

		RACDisposable *observationDisposable = [self rac_observeKeyPath:keyPath options:options observer:observer block:^(id value, NSDictionary *change) {
			[subscriber sendNext:RACTuplePack(value, change)];
		}];

		RACDisposable *deallocDisposable = [RACDisposable disposableWithBlock:^{
			[observationDisposable dispose];
			[subscriber sendCompleted];
		}];

		[observer.rac_deallocDisposable addDisposable:deallocDisposable];
		[self.rac_deallocDisposable addDisposable:deallocDisposable];

		[subscriber.disposable addDisposable:[RACDisposable disposableWithBlock:^{
			[observerDisposable removeDisposable:deallocFlagDisposable];
			[objectDisposable removeDisposable:deallocFlagDisposable];
			[observerDisposable removeDisposable:deallocDisposable];
			[objectDisposable removeDisposable:deallocDisposable];
			[observationDisposable dispose];
		}]];
	}];
=======
	NSRecursiveLock *objectLock = [[NSRecursiveLock alloc] init];
	objectLock.name = @"com.github.ReactiveCocoa.NSObjectRACPropertySubscribing";

	__block __unsafe_unretained NSObject *unsafeSelf = self;
	__block __unsafe_unretained NSObject *unsafeObserver = observer;

	RACSignal *deallocSignal = [[RACSignal
		zip:@[
			self.rac_willDeallocSignal,
			observer.rac_willDeallocSignal ?: [RACSignal never]
		]]
		doCompleted:^{
			// Forces deallocation to wait if the object variables are currently
			// being read on another thread.
			[objectLock lock];
			@onExit {
				[objectLock unlock];
			};

			unsafeSelf = nil;
			unsafeObserver = nil;
		}];

	return [[[RACSignal
		createSignal:^ RACDisposable * (id<RACSubscriber> subscriber) {
			// Hold onto the lock the whole time we're setting up the KVO
			// observation, because any resurrection that might be caused by our
			// retaining below must be balanced out by the time -dealloc returns
			// (if another thread is waiting on the lock above).
			[objectLock lock];
			@onExit {
				[objectLock unlock];
			};

			__strong NSObject *observer __attribute__((objc_precise_lifetime)) = unsafeObserver;
			__strong NSObject *self __attribute__((objc_precise_lifetime)) = unsafeSelf;

			if (self == nil) {
				[subscriber sendCompleted];
				return nil;
			}

			return [self rac_observeKeyPath:keyPath options:options observer:observer block:^(id value, NSDictionary *change) {
				[subscriber sendNext:RACTuplePack(value, change)];
			}];
		}]
		takeUntil:deallocSignal]
		setNameWithFormat:@"%@ -rac_valueAndChangesForKeyPath: %@ options: %lu observer: %@", self.rac_description, keyPath, (unsigned long)options, observer.rac_description];
>>>>>>> 51c24117
}

@end<|MERGE_RESOLUTION|>--- conflicted
+++ resolved
@@ -33,43 +33,6 @@
 - (RACSignal *)rac_valuesAndChangesForKeyPath:(NSString *)keyPath options:(NSKeyValueObservingOptions)options observer:(NSObject *)observer {
 	keyPath = [keyPath copy];
 
-<<<<<<< HEAD
-	RACDisposable *deallocFlagDisposable = [[RACDisposable alloc] init];
-	RACCompoundDisposable *observerDisposable = observer.rac_deallocDisposable;
-	RACCompoundDisposable *objectDisposable = self.rac_deallocDisposable;
-	[observerDisposable addDisposable:deallocFlagDisposable];
-	[objectDisposable addDisposable:deallocFlagDisposable];
-
-	@unsafeify(self, observer);
-	return [RACSignal create:^(id<RACSubscriber> subscriber) {
-		if (deallocFlagDisposable.disposed) {
-			[subscriber sendCompleted];
-			return;
-		}
-
-		@strongify(self, observer);
-
-		RACDisposable *observationDisposable = [self rac_observeKeyPath:keyPath options:options observer:observer block:^(id value, NSDictionary *change) {
-			[subscriber sendNext:RACTuplePack(value, change)];
-		}];
-
-		RACDisposable *deallocDisposable = [RACDisposable disposableWithBlock:^{
-			[observationDisposable dispose];
-			[subscriber sendCompleted];
-		}];
-
-		[observer.rac_deallocDisposable addDisposable:deallocDisposable];
-		[self.rac_deallocDisposable addDisposable:deallocDisposable];
-
-		[subscriber.disposable addDisposable:[RACDisposable disposableWithBlock:^{
-			[observerDisposable removeDisposable:deallocFlagDisposable];
-			[objectDisposable removeDisposable:deallocFlagDisposable];
-			[observerDisposable removeDisposable:deallocDisposable];
-			[objectDisposable removeDisposable:deallocDisposable];
-			[observationDisposable dispose];
-		}]];
-	}];
-=======
 	NSRecursiveLock *objectLock = [[NSRecursiveLock alloc] init];
 	objectLock.name = @"com.github.ReactiveCocoa.NSObjectRACPropertySubscribing";
 
@@ -94,7 +57,7 @@
 		}];
 
 	return [[[RACSignal
-		createSignal:^ RACDisposable * (id<RACSubscriber> subscriber) {
+		create:^(id<RACSubscriber> subscriber) {
 			// Hold onto the lock the whole time we're setting up the KVO
 			// observation, because any resurrection that might be caused by our
 			// retaining below must be balanced out by the time -dealloc returns
@@ -109,16 +72,15 @@
 
 			if (self == nil) {
 				[subscriber sendCompleted];
-				return nil;
+				return;
 			}
 
-			return [self rac_observeKeyPath:keyPath options:options observer:observer block:^(id value, NSDictionary *change) {
+			[subscriber.disposable addDisposable:[self rac_observeKeyPath:keyPath options:options observer:observer block:^(id value, NSDictionary *change) {
 				[subscriber sendNext:RACTuplePack(value, change)];
-			}];
+			}]];
 		}]
 		takeUntil:deallocSignal]
 		setNameWithFormat:@"%@ -rac_valueAndChangesForKeyPath: %@ options: %lu observer: %@", self.rac_description, keyPath, (unsigned long)options, observer.rac_description];
->>>>>>> 51c24117
 }
 
 @end