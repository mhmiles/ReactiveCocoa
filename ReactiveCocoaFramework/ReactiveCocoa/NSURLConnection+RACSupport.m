--- conflicted
+++ resolved
@@ -19,11 +19,7 @@
 	NSCParameterAssert(request != nil);
 
 	return [[RACSignal
-<<<<<<< HEAD
 		create:^(id<RACSubscriber> subscriber) {
-=======
-		createSignal:^(id<RACSubscriber> subscriber) {
->>>>>>> fc9cd5ad
 			NSOperationQueue *queue = [[NSOperationQueue alloc] init];
 			queue.name = @"com.github.ReactiveCocoa.NSURLConnectionRACSupport";
 
