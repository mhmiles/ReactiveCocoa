//
//  RACObservablePropertySubject.m
//  ReactiveCocoa
//
//  Created by Uri Baghin on 27/12/2012.
//  Copyright (c) 2012 GitHub, Inc. All rights reserved.
//

#import "RACObservablePropertySubject.h"
#import "EXTScope.h"
#import "NSObject+RACDeallocating.h"
#import "NSObject+RACDescription.h"
#import "NSObject+RACKVOWrapper.h"
#import "NSObject+RACPropertySubscribing.h"
#import "NSString+RACKeyPathUtilities.h"
#import "RACBinding.h"
#import "RACCompoundDisposable.h"
#import "RACDisposable.h"
#import "RACReplaySubject.h"
#import "RACSignal+Operations.h"
#import "RACSubscriber+Private.h"
#import "RACSubject.h"

@interface RACObservablePropertySubject ()

// Forwards `error` and `completed` events to any bindings.
@property (nonatomic, readonly, strong) RACSubject *terminationSubject;

// The object whose key path the RACObservablePropertySubject is wrapping.
@property (atomic, unsafe_unretained) NSObject *target;

// The key path the RACObservablePropertySubject is wrapping.
@property (nonatomic, readonly, copy) NSString *keyPath;

// The signal exposed to callers. The RACObservablePropertySubject will behave
// like this signal towards it's subscribers.
@property (nonatomic, readonly, strong) RACSignal *exposedSignal;

// The subscriber exposed to callers. The RACObservablePropertySubject will
// behave like this subscriber towards the signals it's subscribed to.
@property (nonatomic, readonly, strong) id<RACSubscriber> exposedSubscriber;

@end

// A binding to a key path on an object.
@interface RACObservablePropertyBinding : RACBinding

// Create a new binding for `keyPath` on `target`.
//
// target             - The object to observe. This must not be nil.
// keyPath            - The key path to observe, relative to the `target`. This
//                      must not be nil.
// terminationSubject - A subject to watch for `error` and `completed` events.
//                      The binding will forward any such events to its
//                      subscribers. If the binding receives an `error` or
//                      `completed` event, it will also send it upon this
//                      subject. This argument must not be nil.
+ (instancetype)bindingWithTarget:(id)target keyPath:(NSString *)keyPath terminationSubject:(RACSubject *)terminationSubject;

// The object whose key path the binding is wrapping.
@property (atomic, unsafe_unretained) NSObject *target;

// The key path the binding is wrapping.
@property (nonatomic, readonly, copy) NSString *keyPath;

// The signal exposed to callers. The binding will behave like this signal
// towards it's subscribers.
@property (nonatomic, readonly, strong) RACSignal *exposedSignal;

// The subscriber exposed to callers. The binding will behave like this
// subscriber towards the signals it's subscribed to.
@property (nonatomic, readonly, strong) id<RACSubscriber> exposedSubscriber;

@end

@implementation RACObservablePropertySubject

#pragma mark RACSignal

- (RACDisposable *)subscribe:(id<RACSubscriber>)subscriber {
	return [self.exposedSignal subscribe:subscriber];
}

#pragma mark <RACSubscriber>

- (void)sendNext:(id)value {
	[self.exposedSubscriber sendNext:value];
}

- (void)sendError:(NSError *)error {
	[self.exposedSubscriber sendError:error];
}

- (void)sendCompleted {
	[self.exposedSubscriber sendCompleted];
}

- (void)didSubscribeWithDisposable:(RACDisposable *)disposable {
	[self.exposedSubscriber didSubscribeWithDisposable:disposable];
}

#pragma mark API

+ (instancetype)propertyWithTarget:(NSObject *)target keyPath:(NSString *)keyPath {
	NSCParameterAssert(keyPath.rac_keyPathComponents.count > 0);
	RACObservablePropertySubject *property = [[self alloc] init];
	if (property == nil || target == nil) return nil;
	
	property->_target = target;
	property->_keyPath = [keyPath copy];
	property->_terminationSubject = [RACReplaySubject replaySubjectWithCapacity:1];
	
	@weakify(property);

	property->_exposedSignal = [[[RACSignal
		defer:^{
			@strongify(property);
			return [property.target rac_valuesForKeyPath:property.keyPath observer:property];
		}]
		takeUntil:property.terminationSubject]
		setNameWithFormat:@"+propertyWithTarget: %@ keyPath: %@", [target rac_description], keyPath];

	property->_exposedSubscriber = [RACSubscriber subscriberWithNext:^(id x) {
		@strongify(property);
		[property.target setValue:x forKeyPath:property.keyPath];
	} error:^(NSError *error) {
		@strongify(property);
		NSCAssert(NO, @"Received error in RACObservablePropertySubject for key path \"%@\" on %@: %@", property.keyPath, property.target, error);
		
		// Log the error if we're running with assertions disabled.
		NSLog(@"Received error in RACObservablePropertySubject for key path \"%@\" on %@: %@", property.keyPath, property.target, error);

		[property.terminationSubject sendError:error];
	} completed:^{
		@strongify(property);
		[property.terminationSubject sendCompleted];
	}];
	
	[target.rac_deallocDisposable addDisposable:[RACDisposable disposableWithBlock:^{
		@strongify(property);

		[property.terminationSubject sendCompleted];
		property.target = nil;
	}]];
	
	return property;
}

- (RACBinding *)binding {
	return [RACObservablePropertyBinding bindingWithTarget:self.target keyPath:self.keyPath terminationSubject:self.terminationSubject];
}

@end

@implementation RACObservablePropertySubject (RACBind)

- (id)objectForKeyedSubscript:(id)key {
	return [self valueForKey:key];
}

- (void)setObject:(id)obj forKeyedSubscript:(id)key {
	RACBinding *binding = [self valueForKey:key];
	[obj subscribe:binding];
	[[binding skip:1] subscribe:obj];
}

@end

@implementation RACObservablePropertyBinding

#pragma mark RACSignal

- (RACDisposable *)subscribe:(id<RACSubscriber>)subscriber {
	return [self.exposedSignal subscribe:subscriber];
}

#pragma mark <RACSubscriber>

- (void)sendNext:(id)value {
	[self.exposedSubscriber sendNext:value];
}

- (void)sendError:(NSError *)error {
	[self.exposedSubscriber sendError:error];
}

- (void)sendCompleted {
	[self.exposedSubscriber sendCompleted];
}

- (void)didSubscribeWithDisposable:(RACDisposable *)disposable {
	[self.exposedSubscriber didSubscribeWithDisposable:disposable];
}

#pragma mark API

+ (instancetype)bindingWithTarget:(NSObject *)target keyPath:(NSString *)keyPath terminationSubject:(RACSubject *)terminationSubject {
	NSCParameterAssert(keyPath.rac_keyPathComponents.count > 0);
	RACObservablePropertyBinding *binding = [[self alloc] init];
	if (binding == nil || target == nil) return nil;
	
	binding->_target = target;
	binding->_keyPath = [keyPath copy];
	
	@weakify(binding);

	// The flag used to ignore updates the binding itself has triggered.
	__block BOOL ignoreNextUpdate = NO;

	// The depth of the current -willChangeValueForKey: / -didChangeValueForKey:
	// call stack.
	__block NSUInteger stackDepth = 0;

	// The subject used to multicast changes to the property to the binding's
	// subscribers.
	RACSubject *updatesSubject = [RACSubject subject];

	// Observe the key path on target for changes. Update the value of stackDepth
	// accordingly and forward the changes to updatesSubject.
<<<<<<< HEAD
	[target rac_observeKeyPath:keyPath options:NSKeyValueObservingOptionPrior observer:binding block:^(id value, NSDictionary *change) {
		// If the change is prior we only increase the stack depth if it was
		// triggered by the last path component, we don't do anything otherwise.
		if ([change[NSKeyValueChangeNotificationIsPriorKey] boolValue]) {
			if ([change[RACKeyValueChangeAffectedOnlyLastComponentKey] boolValue]) ++stackDepth;
			return;
		}
		// From here the change isn't prior.

=======
	RACDisposable *observationDisposable = [target rac_addObserver:binding forKeyPath:keyPath willChangeBlock:^(BOOL triggeredByLastKeyPathComponent) {
		// The binding only triggers changes to the last path component, no need to
		// track the stack depth if this is not the case.
		if (!triggeredByLastKeyPathComponent) return;
		++stackDepth;
	} didChangeBlock:^(BOOL triggeredByLastKeyPathComponent, BOOL triggeredByDeallocation, id value) {
>>>>>>> a5626a16
		// The binding only triggers changes to the last path component, if the
		// change wasn't triggered by the last path component, or was triggered by
		// a deallocation, it definitely wasn't triggered by this binding, so just
		// forward it.
		if (![change[RACKeyValueChangeAffectedOnlyLastComponentKey] boolValue] || [change[RACKeyValueChangeCausedByDeallocationKey] boolValue]) {
			[updatesSubject sendNext:value];
			return;
		}

		--stackDepth;
		NSCAssert(stackDepth != NSUIntegerMax, @"%@ called didChangeValueForKey: without corresponding willChangeValueForKey:", keyPath);
		// If the current stackDepth is greater than 0, then the change was
		// triggered by a callback on -willChangeValueForKey:, and not by the
		// binding itself. If however the stackDepth is 0, and ignoreNextUpdate is
		// set, the changes was triggered by this binding and should not be
		// forwarded.
		if (stackDepth == 0 && ignoreNextUpdate) {
			ignoreNextUpdate = NO;
			return;
		}

		[updatesSubject sendNext:value];
	}];

	[terminationSubject subscribeError:^(NSError *error) {
		[observationDisposable dispose];
	} completed:^{
		[observationDisposable dispose];
	}];

	// On subscription first send the property's current value then subscribe the
	// subscriber to the updatesSubject for new values when they change.
	binding->_exposedSignal = [[[RACSignal
		defer:^{
			@strongify(binding);
			return [updatesSubject startWith:[binding.target valueForKeyPath:binding.keyPath]];
		}]
		takeUntil:terminationSubject]
		setNameWithFormat:@"[+propertyWithTarget: %@ keyPath: %@] -binding", [target rac_description], keyPath];
	
	NSString *keyPathByDeletingLastKeyPathComponent = keyPath.rac_keyPathByDeletingLastKeyPathComponent;
	NSArray *keyPathComponents = keyPath.rac_keyPathComponents;
	NSUInteger keyPathComponentsCount = keyPathComponents.count;
	NSString *lastKeyPathComponent = keyPathComponents.lastObject;

	// Update the value of the property with the values received.
	binding->_exposedSubscriber = [RACSubscriber subscriberWithNext:^(id x) {
		@strongify(binding);

		// Check the value of the second to last key path component. Since the
		// binding can only update the value of a property on an object, and not
		// update intermediate objects, it can only update the value of the whole
		// key path if this object is not nil.
		NSObject *object = (keyPathComponentsCount > 1 ? [binding.target valueForKeyPath:keyPathByDeletingLastKeyPathComponent] : binding.target);
		if (object == nil) return;

		// Set the ignoreNextUpdate flag before setting the value so this binding
		// ignores the value in the subsequent -didChangeValueForKey: callback.
		ignoreNextUpdate = YES;
		[object setValue:x forKey:lastKeyPathComponent];
	} error:^(NSError *error) {
		@strongify(binding);
		NSCAssert(NO, @"Received error in -[RACObservablePropertySubject binding] for key path \"%@\" on %@: %@", binding.keyPath, binding.target, error);
		
		// Log the error if we're running with assertions disabled.
		NSLog(@"Received error in -[RACObservablePropertySubject binding] for key path \"%@\" on %@: %@", binding.keyPath, binding.target, error);

		[terminationSubject sendError:error];
	} completed:^{
		[terminationSubject sendCompleted];
	}];
	
	[target.rac_deallocDisposable addDisposable:[RACDisposable disposableWithBlock:^{
		@strongify(binding);
		[terminationSubject sendCompleted];
		binding.target = nil;
	}]];
	
	return binding;
}

@end<|MERGE_RESOLUTION|>--- conflicted
+++ resolved
@@ -217,8 +217,7 @@
 
 	// Observe the key path on target for changes. Update the value of stackDepth
 	// accordingly and forward the changes to updatesSubject.
-<<<<<<< HEAD
-	[target rac_observeKeyPath:keyPath options:NSKeyValueObservingOptionPrior observer:binding block:^(id value, NSDictionary *change) {
+	RACDisposable *observationDisposable = [target rac_observeKeyPath:keyPath options:NSKeyValueObservingOptionPrior observer:binding block:^(id value, NSDictionary *change) {
 		// If the change is prior we only increase the stack depth if it was
 		// triggered by the last path component, we don't do anything otherwise.
 		if ([change[NSKeyValueChangeNotificationIsPriorKey] boolValue]) {
@@ -227,14 +226,6 @@
 		}
 		// From here the change isn't prior.
 
-=======
-	RACDisposable *observationDisposable = [target rac_addObserver:binding forKeyPath:keyPath willChangeBlock:^(BOOL triggeredByLastKeyPathComponent) {
-		// The binding only triggers changes to the last path component, no need to
-		// track the stack depth if this is not the case.
-		if (!triggeredByLastKeyPathComponent) return;
-		++stackDepth;
-	} didChangeBlock:^(BOOL triggeredByLastKeyPathComponent, BOOL triggeredByDeallocation, id value) {
->>>>>>> a5626a16
 		// The binding only triggers changes to the last path component, if the
 		// change wasn't triggered by the last path component, or was triggered by
 		// a deallocation, it definitely wasn't triggered by this binding, so just
