--- conflicted
+++ resolved
@@ -23,7 +23,6 @@
 			.map { ($0.object as! NSTextField).attributedStringValue }
 	}
 
-<<<<<<< HEAD
 	/// Wraps the `stringValue` binding target from NSControl for
 	/// cross-platform compatibility
 	public var text: BindingTarget<String> {
@@ -34,10 +33,10 @@
 	/// cross-platform compatibility
 	public var attributedText: BindingTarget<NSAttributedString> {
 		return attributedStringValue
-=======
+    }
+
 	/// Sets the color of the text with an `NSColor`.
 	public var textColor: BindingTarget<NSColor> {
 		return makeBindingTarget { $0.textColor = $1 }
->>>>>>> a3746ca8
 	}
 }