import Foundation
import ReactiveSwift

private var lifetimeKey: UInt8 = 0
private var lifetimeTokenKey: UInt8 = 0

extension Reactive where Base: NSObject {
	/// Returns a lifetime that ends when the object is deallocated.
	@nonobjc public var lifetime: Lifetime {
		return base.synchronized {
			if let lifetime = base.value(forAssociatedKey: &lifetimeKey) as! Lifetime? {
				return lifetime
			}

			let token = Lifetime.Token()
			let lifetime = Lifetime(token)

<<<<<<< HEAD
			base.setValue(token, forAssociatedKey: &lifetimeTokenKey)
			base.setValue(lifetime, forAssociatedKey: &lifetimeKey)
=======
			let objcClass: AnyClass = (base as AnyObject).objcClass
			let deallocSelector = sel_registerName("dealloc")!

			// Swizzle `-dealloc` so that the lifetime token is released at the
			// beginning of the deallocation chain, and only after the KVO `-dealloc`.
			objc_sync_enter(objcClass)

			// Swizzle the class only if it has not been swizzled before.
			if objc_getAssociatedObject(objcClass, &lifetimeKey) == nil {
				objc_setAssociatedObject(objcClass, &lifetimeKey, true, .OBJC_ASSOCIATION_RETAIN_NONATOMIC)

				var existingImpl: IMP? = nil

				let newImplBlock: @convention(block) (UnsafeRawPointer) -> Void = { objectRef in
					// A custom trampoline of `objc_setAssociatedObject` is used, since
					// the imported version has been inserted with ARC calls that would
					// mess with the object deallocation chain.

					// Release the lifetime token.
					_rac_objc_setAssociatedObject(objectRef, &lifetimeTokenKey, nil, .OBJC_ASSOCIATION_RETAIN_NONATOMIC)

					let impl: IMP

					// Call the existing implementation if one has been caught. Otherwise,
					// call the one first available in the superclass hierarchy.
					if let existingImpl = existingImpl {
						impl = existingImpl
					} else {
						let superclass: AnyClass = class_getSuperclass(objcClass)
						impl = class_getMethodImplementation(superclass, deallocSelector)
					}

					typealias Impl = @convention(c) (UnsafeRawPointer, Selector) -> Void
					unsafeBitCast(impl, to: Impl.self)(objectRef, deallocSelector)
				}

				let newImpl =  imp_implementationWithBlock(newImplBlock as Any)

				if !class_addMethod(objcClass, deallocSelector, newImpl, "v@:") {
					// The class has an existing `dealloc`. Preserve that as `existingImpl`.
					let deallocMethod = class_getInstanceMethod(objcClass, deallocSelector)

					// Store the existing implementation to `existingImpl` to ensure it is
					// available before our version is swapped in.
					existingImpl = method_getImplementation(deallocMethod)

					// Store the swapped-out implementation to `existingImpl` in case
					// the implementation has been changed concurrently.
					existingImpl = method_setImplementation(deallocMethod, newImpl)
				}
			}
			objc_sync_exit(objcClass)

			objc_setAssociatedObject(base, &lifetimeTokenKey, token, .OBJC_ASSOCIATION_RETAIN_NONATOMIC)
			objc_setAssociatedObject(base, &lifetimeKey, lifetime, .OBJC_ASSOCIATION_RETAIN_NONATOMIC)
>>>>>>> 8f631bd5

			return lifetime
		}
	}
}

// Signatures defined in `@objc` protocols would be available for ObjC message
// sending via `AnyObject`.
@objc private protocol ObjCClassReporting {
	// An alias for `-class`, which is unavailable in Swift.
	@objc(class)
	var objcClass: AnyClass { get }
}<|MERGE_RESOLUTION|>--- conflicted
+++ resolved
@@ -15,76 +15,62 @@
 			let token = Lifetime.Token()
 			let lifetime = Lifetime(token)
 
-<<<<<<< HEAD
-			base.setValue(token, forAssociatedKey: &lifetimeTokenKey)
-			base.setValue(lifetime, forAssociatedKey: &lifetimeKey)
-=======
 			let objcClass: AnyClass = (base as AnyObject).objcClass
 			let deallocSelector = sel_registerName("dealloc")!
 
 			// Swizzle `-dealloc` so that the lifetime token is released at the
 			// beginning of the deallocation chain, and only after the KVO `-dealloc`.
-			objc_sync_enter(objcClass)
+			synchronized(objcClass) {
+				// Swizzle the class only if it has not been swizzled before.
+				if objc_getAssociatedObject(objcClass, &lifetimeKey) == nil {
+					objc_setAssociatedObject(objcClass, &lifetimeKey, true, .OBJC_ASSOCIATION_RETAIN_NONATOMIC)
 
-			// Swizzle the class only if it has not been swizzled before.
-			if objc_getAssociatedObject(objcClass, &lifetimeKey) == nil {
-				objc_setAssociatedObject(objcClass, &lifetimeKey, true, .OBJC_ASSOCIATION_RETAIN_NONATOMIC)
+					var existingImpl: IMP? = nil
 
-				var existingImpl: IMP? = nil
+					let newImplBlock: @convention(block) (UnsafeRawPointer) -> Void = { objectRef in
+						// A custom trampoline of `objc_setAssociatedObject` is used, since
+						// the imported version has been inserted with ARC calls that would
+						// mess with the object deallocation chain.
 
-				let newImplBlock: @convention(block) (UnsafeRawPointer) -> Void = { objectRef in
-					// A custom trampoline of `objc_setAssociatedObject` is used, since
-					// the imported version has been inserted with ARC calls that would
-					// mess with the object deallocation chain.
+						// Release the lifetime token.
+						_rac_objc_setAssociatedObject(objectRef, &lifetimeTokenKey, nil, .OBJC_ASSOCIATION_RETAIN_NONATOMIC)
 
-					// Release the lifetime token.
-					_rac_objc_setAssociatedObject(objectRef, &lifetimeTokenKey, nil, .OBJC_ASSOCIATION_RETAIN_NONATOMIC)
+						let impl: IMP
 
-					let impl: IMP
+						// Call the existing implementation if one has been caught. Otherwise,
+						// call the one first available in the superclass hierarchy.
+						if let existingImpl = existingImpl {
+							impl = existingImpl
+						} else {
+							let superclass: AnyClass = class_getSuperclass(objcClass)
+							impl = class_getMethodImplementation(superclass, deallocSelector)
+						}
 
-					// Call the existing implementation if one has been caught. Otherwise,
-					// call the one first available in the superclass hierarchy.
-					if let existingImpl = existingImpl {
-						impl = existingImpl
-					} else {
-						let superclass: AnyClass = class_getSuperclass(objcClass)
-						impl = class_getMethodImplementation(superclass, deallocSelector)
+						typealias Impl = @convention(c) (UnsafeRawPointer, Selector) -> Void
+						unsafeBitCast(impl, to: Impl.self)(objectRef, deallocSelector)
 					}
 
-					typealias Impl = @convention(c) (UnsafeRawPointer, Selector) -> Void
-					unsafeBitCast(impl, to: Impl.self)(objectRef, deallocSelector)
-				}
+					let newImpl =  imp_implementationWithBlock(newImplBlock as Any)
 
-				let newImpl =  imp_implementationWithBlock(newImplBlock as Any)
+					if !class_addMethod(objcClass, deallocSelector, newImpl, "v@:") {
+						// The class has an existing `dealloc`. Preserve that as `existingImpl`.
+						let deallocMethod = class_getInstanceMethod(objcClass, deallocSelector)
 
-				if !class_addMethod(objcClass, deallocSelector, newImpl, "v@:") {
-					// The class has an existing `dealloc`. Preserve that as `existingImpl`.
-					let deallocMethod = class_getInstanceMethod(objcClass, deallocSelector)
+						// Store the existing implementation to `existingImpl` to ensure it is
+						// available before our version is swapped in.
+						existingImpl = method_getImplementation(deallocMethod)
 
-					// Store the existing implementation to `existingImpl` to ensure it is
-					// available before our version is swapped in.
-					existingImpl = method_getImplementation(deallocMethod)
-
-					// Store the swapped-out implementation to `existingImpl` in case
-					// the implementation has been changed concurrently.
-					existingImpl = method_setImplementation(deallocMethod, newImpl)
+						// Store the swapped-out implementation to `existingImpl` in case
+						// the implementation has been changed concurrently.
+						existingImpl = method_setImplementation(deallocMethod, newImpl)
+					}
 				}
 			}
-			objc_sync_exit(objcClass)
 
 			objc_setAssociatedObject(base, &lifetimeTokenKey, token, .OBJC_ASSOCIATION_RETAIN_NONATOMIC)
 			objc_setAssociatedObject(base, &lifetimeKey, lifetime, .OBJC_ASSOCIATION_RETAIN_NONATOMIC)
->>>>>>> 8f631bd5
 
 			return lifetime
 		}
 	}
-}
-
-// Signatures defined in `@objc` protocols would be available for ObjC message
-// sending via `AnyObject`.
-@objc private protocol ObjCClassReporting {
-	// An alias for `-class`, which is unavailable in Swift.
-	@objc(class)
-	var objcClass: AnyClass { get }
 }