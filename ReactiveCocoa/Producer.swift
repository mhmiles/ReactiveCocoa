--- conflicted
+++ resolved
@@ -105,7 +105,7 @@
 					consumer.put(.Completed)
 				}
 			}
-			
+
 			consumer.disposable.addDisposable(disposable)
 		}
 	}
@@ -317,13 +317,8 @@
 	public func bindTo(property: SignalingProperty<T>) -> Disposable {
 		return self.produce { event in
 			switch event {
-<<<<<<< HEAD
 			case let .Next(box):
-				property.value = box.value
-=======
-			case let .Next(value):
-				property.put(value)
->>>>>>> 67a5224a
+				property.put(box.value)
 
 			case let .Error(error):
 				assert(false)
@@ -378,7 +373,7 @@
 					consumer.put(.Completed)
 				}
 			}
-			
+
 			consumer.disposable.addDisposable(disposable)
 		}
 	}
@@ -402,7 +397,7 @@
 					consumer.put(.Completed)
 				}
 			}
-			
+
 			consumer.disposable.addDisposable(disposable)
 		}
 	}
@@ -442,7 +437,7 @@
 					consumer.put(.Completed)
 				}
 			}
-			
+
 			consumer.disposable.addDisposable(disposable)
 		}
 	}
@@ -454,7 +449,7 @@
 				action(event)
 				consumer.put(event)
 			}
-			
+
 			consumer.disposable.addDisposable(disposable)
 		}
 	}
@@ -482,7 +477,7 @@
 				scheduler.schedule { consumer.put(event) }
 				return ()
 			}
-			
+
 			consumer.disposable.addDisposable(disposable)
 		}
 	}
@@ -533,7 +528,7 @@
 					consumer.put(event)
 				}
 			}
-			
+
 			consumer.disposable.addDisposable(disposable)
 		}
 	}
@@ -580,7 +575,7 @@
 					}
 				}
 			}
-			
+
 			consumer.disposable.addDisposable(disposable)
 		}
 	}
@@ -593,7 +588,7 @@
 				scheduler.schedule { consumer.put(event) }
 				return ()
 			}
-			
+
 			consumer.disposable.addDisposable(disposable)
 		}
 	}
@@ -621,41 +616,30 @@
 
 	/// Attempts to map each value in the receiver, bailing out with an error if
 	/// a given mapping is `nil`.
-<<<<<<< HEAD
-	func tryMap<U>(f: (T, NSErrorPointer) -> U?) -> Producer<U> {
+	public func tryMap<U>(f: (T, NSErrorPointer) -> U?) -> Producer<U> {
 		return tryMap { value -> Result<U> in
 			var error: NSError?
 			let maybeValue = f(value, &error)
 
 			if let v = maybeValue {
-				return .Value(v)
+				return .Value(Box(v))
 			} else {
-				return .Error(error.orDefault(emptyError))
+				return .Error(error.orDefault(RACError.Empty.error))
 			}
 		}
 	}
 
 	/// Attempts to map each value in the receiver, bailing out with an error if
 	/// a given mapping fails.
-	func tryMap<U>(f: T -> Result<U>) -> Producer<U> {
-=======
-	public func tryMap<U>(f: (T, NSErrorPointer) -> U?) -> Producer<U> {
->>>>>>> 67a5224a
+	public func tryMap<U>(f: T -> Result<U>) -> Producer<U> {
 		return self
 			.map { value in
 				switch f(value) {
-				case let .Value(valueClosure):
-					return .single(valueClosure())
-
-<<<<<<< HEAD
+				case let .Value(box):
+					return .single(box.value)
+
 				case let .Error(error):
 					return .error(error)
-=======
-				if let v = maybeValue {
-					return .single(v)
-				} else {
-					return .error(error.orDefault(RACError.Empty.error))
->>>>>>> 67a5224a
 				}
 			}
 			.merge(identity)
