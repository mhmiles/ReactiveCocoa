--- conflicted
+++ resolved
@@ -85,13 +85,8 @@
 		return Promise<U> { sink in
 			let disposable = SerialDisposable()
 
-<<<<<<< HEAD
 			disposable.innerDisposable = self.signal.observe { maybeResult in
-				if !maybeResult {
-=======
-			disposable.innerDisposable = self.start().signal.observe { maybeResult in
 				if maybeResult == nil {
->>>>>>> 24179a86
 					return
 				}
 
