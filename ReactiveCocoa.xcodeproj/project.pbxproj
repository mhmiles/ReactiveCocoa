--- conflicted
+++ resolved
@@ -94,19 +94,16 @@
 		9A6AAA0E1DB6A4CF0013AAEA /* InterceptingSpec.swift in Sources */ = {isa = PBXBuildFile; fileRef = 9A6AAA0D1DB6A4CF0013AAEA /* InterceptingSpec.swift */; };
 		9A6AAA0F1DB6A4CF0013AAEA /* InterceptingSpec.swift in Sources */ = {isa = PBXBuildFile; fileRef = 9A6AAA0D1DB6A4CF0013AAEA /* InterceptingSpec.swift */; };
 		9A6AAA101DB6A4CF0013AAEA /* InterceptingSpec.swift in Sources */ = {isa = PBXBuildFile; fileRef = 9A6AAA0D1DB6A4CF0013AAEA /* InterceptingSpec.swift */; };
-<<<<<<< HEAD
 		9A6AAA191DB808A80013AAEA /* RACObjCRuntimeUtilities.h in Headers */ = {isa = PBXBuildFile; fileRef = 9A1D06751D9415FB00ACF44C /* RACObjCRuntimeUtilities.h */; settings = {ATTRIBUTES = (Private, ); }; };
 		9A6AAA1A1DB808A80013AAEA /* RACObjCRuntimeUtilities.h in Headers */ = {isa = PBXBuildFile; fileRef = 9A1D06751D9415FB00ACF44C /* RACObjCRuntimeUtilities.h */; settings = {ATTRIBUTES = (Private, ); }; };
 		9A6AAA1B1DB808A90013AAEA /* RACObjCRuntimeUtilities.h in Headers */ = {isa = PBXBuildFile; fileRef = 9A1D06751D9415FB00ACF44C /* RACObjCRuntimeUtilities.h */; settings = {ATTRIBUTES = (Private, ); }; };
 		9A6AAA1C1DB808AA0013AAEA /* RACObjCRuntimeUtilities.h in Headers */ = {isa = PBXBuildFile; fileRef = 9A1D06751D9415FB00ACF44C /* RACObjCRuntimeUtilities.h */; settings = {ATTRIBUTES = (Private, ); }; };
-=======
 		9A6AAA231DB8F51C0013AAEA /* ReusableComponents.swift in Sources */ = {isa = PBXBuildFile; fileRef = 9A6AAA221DB8F51C0013AAEA /* ReusableComponents.swift */; };
 		9A6AAA241DB8F51C0013AAEA /* ReusableComponents.swift in Sources */ = {isa = PBXBuildFile; fileRef = 9A6AAA221DB8F51C0013AAEA /* ReusableComponents.swift */; };
 		9A6AAA261DB8F5280013AAEA /* ReusableComponents.swift in Sources */ = {isa = PBXBuildFile; fileRef = 9A6AAA251DB8F5280013AAEA /* ReusableComponents.swift */; };
 		9A6AAA2B1DB8F85C0013AAEA /* ReusableComponentsSpec.swift in Sources */ = {isa = PBXBuildFile; fileRef = 9A6AAA271DB8F7EB0013AAEA /* ReusableComponentsSpec.swift */; };
 		9A6AAA2E1DB903A20013AAEA /* ReusableComponentsSpec.swift in Sources */ = {isa = PBXBuildFile; fileRef = 9A6AAA291DB8F7F10013AAEA /* ReusableComponentsSpec.swift */; };
 		9A6AAA2F1DB903A40013AAEA /* ReusableComponentsSpec.swift in Sources */ = {isa = PBXBuildFile; fileRef = 9A6AAA291DB8F7F10013AAEA /* ReusableComponentsSpec.swift */; };
->>>>>>> 43431a20
 		9A9DFEE51DA7B5500039EE1B /* NSObject+Intercepting.swift in Sources */ = {isa = PBXBuildFile; fileRef = 9A1D065A1D93EC6E00ACF44C /* NSObject+Intercepting.swift */; };
 		9A9DFEE91DA7EFB60039EE1B /* AssociationSpec.swift in Sources */ = {isa = PBXBuildFile; fileRef = 9A9DFEE81DA7EFB60039EE1B /* AssociationSpec.swift */; };
 		9A9DFEEA1DA7EFB60039EE1B /* AssociationSpec.swift in Sources */ = {isa = PBXBuildFile; fileRef = 9A9DFEE81DA7EFB60039EE1B /* AssociationSpec.swift */; };
