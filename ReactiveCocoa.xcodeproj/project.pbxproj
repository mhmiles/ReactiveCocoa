--- conflicted
+++ resolved
@@ -28,76 +28,6 @@
 		57A4D1BE1BA13D7A00F7D4B1 /* Bag.swift in Sources */ = {isa = PBXBuildFile; fileRef = D0C312BC19EF2A5800984962 /* Bag.swift */; };
 		57A4D1BF1BA13D7A00F7D4B1 /* TupleExtensions.swift in Sources */ = {isa = PBXBuildFile; fileRef = D00004081A46864E000E7D41 /* TupleExtensions.swift */; };
 		57A4D1C01BA13D7A00F7D4B1 /* FoundationExtensions.swift in Sources */ = {isa = PBXBuildFile; fileRef = D03B4A3C19F4C39A009E02AC /* FoundationExtensions.swift */; };
-<<<<<<< HEAD
-		57A4D1C11BA13D7A00F7D4B1 /* EXTRuntimeExtensions.m in Sources */ = {isa = PBXBuildFile; fileRef = D037666819EDA57100A782A9 /* EXTRuntimeExtensions.m */; };
-		57A4D1C21BA13D7A00F7D4B1 /* NSArray+RACSequenceAdditions.m in Sources */ = {isa = PBXBuildFile; fileRef = D037642B19EDA41200A782A9 /* NSArray+RACSequenceAdditions.m */; };
-		57A4D1C31BA13D7A00F7D4B1 /* NSData+RACSupport.m in Sources */ = {isa = PBXBuildFile; fileRef = D037643119EDA41200A782A9 /* NSData+RACSupport.m */; };
-		57A4D1C41BA13D7A00F7D4B1 /* NSDictionary+RACSequenceAdditions.m in Sources */ = {isa = PBXBuildFile; fileRef = D037643319EDA41200A782A9 /* NSDictionary+RACSequenceAdditions.m */; };
-		57A4D1C51BA13D7A00F7D4B1 /* NSEnumerator+RACSequenceAdditions.m in Sources */ = {isa = PBXBuildFile; fileRef = D037643519EDA41200A782A9 /* NSEnumerator+RACSequenceAdditions.m */; };
-		57A4D1C61BA13D7A00F7D4B1 /* NSFileHandle+RACSupport.m in Sources */ = {isa = PBXBuildFile; fileRef = D037643719EDA41200A782A9 /* NSFileHandle+RACSupport.m */; };
-		57A4D1C71BA13D7A00F7D4B1 /* NSIndexSet+RACSequenceAdditions.m in Sources */ = {isa = PBXBuildFile; fileRef = D037643919EDA41200A782A9 /* NSIndexSet+RACSequenceAdditions.m */; };
-		57A4D1C81BA13D7A00F7D4B1 /* NSInvocation+RACTypeParsing.m in Sources */ = {isa = PBXBuildFile; fileRef = D037643B19EDA41200A782A9 /* NSInvocation+RACTypeParsing.m */; };
-		57A4D1C91BA13D7A00F7D4B1 /* NSNotificationCenter+RACSupport.m in Sources */ = {isa = PBXBuildFile; fileRef = D037643D19EDA41200A782A9 /* NSNotificationCenter+RACSupport.m */; };
-		57A4D1CA1BA13D7A00F7D4B1 /* NSObject+RACDeallocating.m in Sources */ = {isa = PBXBuildFile; fileRef = D037644119EDA41200A782A9 /* NSObject+RACDeallocating.m */; };
-		57A4D1CB1BA13D7A00F7D4B1 /* NSObject+RACDescription.m in Sources */ = {isa = PBXBuildFile; fileRef = D037644319EDA41200A782A9 /* NSObject+RACDescription.m */; };
-		57A4D1CC1BA13D7A00F7D4B1 /* NSObject+RACKVOWrapper.m in Sources */ = {isa = PBXBuildFile; fileRef = D037644519EDA41200A782A9 /* NSObject+RACKVOWrapper.m */; };
-		57A4D1CD1BA13D7A00F7D4B1 /* NSObject+RACLifting.m in Sources */ = {isa = PBXBuildFile; fileRef = D037644719EDA41200A782A9 /* NSObject+RACLifting.m */; };
-		57A4D1CE1BA13D7A00F7D4B1 /* NSObject+RACPropertySubscribing.m in Sources */ = {isa = PBXBuildFile; fileRef = D037644919EDA41200A782A9 /* NSObject+RACPropertySubscribing.m */; };
-		57A4D1CF1BA13D7A00F7D4B1 /* NSObject+RACSelectorSignal.m in Sources */ = {isa = PBXBuildFile; fileRef = D037644B19EDA41200A782A9 /* NSObject+RACSelectorSignal.m */; };
-		57A4D1D01BA13D7A00F7D4B1 /* NSOrderedSet+RACSequenceAdditions.m in Sources */ = {isa = PBXBuildFile; fileRef = D037644D19EDA41200A782A9 /* NSOrderedSet+RACSequenceAdditions.m */; };
-		57A4D1D11BA13D7A00F7D4B1 /* NSSet+RACSequenceAdditions.m in Sources */ = {isa = PBXBuildFile; fileRef = D037644F19EDA41200A782A9 /* NSSet+RACSequenceAdditions.m */; };
-		57A4D1D21BA13D7A00F7D4B1 /* NSString+RACKeyPathUtilities.m in Sources */ = {isa = PBXBuildFile; fileRef = D037645119EDA41200A782A9 /* NSString+RACKeyPathUtilities.m */; };
-		57A4D1D31BA13D7A00F7D4B1 /* NSString+RACSequenceAdditions.m in Sources */ = {isa = PBXBuildFile; fileRef = D037645319EDA41200A782A9 /* NSString+RACSequenceAdditions.m */; };
-		57A4D1D41BA13D7A00F7D4B1 /* NSString+RACSupport.m in Sources */ = {isa = PBXBuildFile; fileRef = D037645519EDA41200A782A9 /* NSString+RACSupport.m */; };
-		57A4D1D61BA13D7A00F7D4B1 /* NSUserDefaults+RACSupport.m in Sources */ = {isa = PBXBuildFile; fileRef = D037645B19EDA41200A782A9 /* NSUserDefaults+RACSupport.m */; };
-		57A4D1D71BA13D7A00F7D4B1 /* RACArraySequence.m in Sources */ = {isa = PBXBuildFile; fileRef = D037645D19EDA41200A782A9 /* RACArraySequence.m */; };
-		57A4D1D81BA13D7A00F7D4B1 /* RACBehaviorSubject.m in Sources */ = {isa = PBXBuildFile; fileRef = D037646119EDA41200A782A9 /* RACBehaviorSubject.m */; };
-		57A4D1D91BA13D7A00F7D4B1 /* RACBlockTrampoline.m in Sources */ = {isa = PBXBuildFile; fileRef = D037646319EDA41200A782A9 /* RACBlockTrampoline.m */; };
-		57A4D1DA1BA13D7A00F7D4B1 /* RACChannel.m in Sources */ = {isa = PBXBuildFile; fileRef = D037646519EDA41200A782A9 /* RACChannel.m */; };
-		57A4D1DB1BA13D7A00F7D4B1 /* RACCommand.m in Sources */ = {isa = PBXBuildFile; fileRef = D037646719EDA41200A782A9 /* RACCommand.m */; };
-		57A4D1DC1BA13D7A00F7D4B1 /* RACCompoundDisposable.m in Sources */ = {isa = PBXBuildFile; fileRef = D037646919EDA41200A782A9 /* RACCompoundDisposable.m */; };
-		57A4D1DD1BA13D7A00F7D4B1 /* RACDelegateProxy.m in Sources */ = {isa = PBXBuildFile; fileRef = D037646C19EDA41200A782A9 /* RACDelegateProxy.m */; };
-		57A4D1DE1BA13D7A00F7D4B1 /* RACDisposable.m in Sources */ = {isa = PBXBuildFile; fileRef = D037646E19EDA41200A782A9 /* RACDisposable.m */; };
-		57A4D1DF1BA13D7A00F7D4B1 /* RACDynamicSequence.m in Sources */ = {isa = PBXBuildFile; fileRef = D037647019EDA41200A782A9 /* RACDynamicSequence.m */; };
-		57A4D1E01BA13D7A00F7D4B1 /* RACDynamicSignal.m in Sources */ = {isa = PBXBuildFile; fileRef = D037647219EDA41200A782A9 /* RACDynamicSignal.m */; };
-		57A4D1E11BA13D7A00F7D4B1 /* RACEagerSequence.m in Sources */ = {isa = PBXBuildFile; fileRef = D037647419EDA41200A782A9 /* RACEagerSequence.m */; };
-		57A4D1E21BA13D7A00F7D4B1 /* RACEmptySequence.m in Sources */ = {isa = PBXBuildFile; fileRef = D037647619EDA41200A782A9 /* RACEmptySequence.m */; };
-		57A4D1E31BA13D7A00F7D4B1 /* RACEmptySignal.m in Sources */ = {isa = PBXBuildFile; fileRef = D037647819EDA41200A782A9 /* RACEmptySignal.m */; };
-		57A4D1E41BA13D7A00F7D4B1 /* RACErrorSignal.m in Sources */ = {isa = PBXBuildFile; fileRef = D037647A19EDA41200A782A9 /* RACErrorSignal.m */; };
-		57A4D1E51BA13D7A00F7D4B1 /* RACEvent.m in Sources */ = {isa = PBXBuildFile; fileRef = D037647C19EDA41200A782A9 /* RACEvent.m */; };
-		57A4D1E61BA13D7A00F7D4B1 /* RACGroupedSignal.m in Sources */ = {isa = PBXBuildFile; fileRef = D037647E19EDA41200A782A9 /* RACGroupedSignal.m */; };
-		57A4D1E71BA13D7A00F7D4B1 /* RACImmediateScheduler.m in Sources */ = {isa = PBXBuildFile; fileRef = D037648019EDA41200A782A9 /* RACImmediateScheduler.m */; };
-		57A4D1E81BA13D7A00F7D4B1 /* RACIndexSetSequence.m in Sources */ = {isa = PBXBuildFile; fileRef = D037648219EDA41200A782A9 /* RACIndexSetSequence.m */; };
-		57A4D1E91BA13D7A00F7D4B1 /* RACKVOChannel.m in Sources */ = {isa = PBXBuildFile; fileRef = D037648419EDA41200A782A9 /* RACKVOChannel.m */; };
-		57A4D1EA1BA13D7A00F7D4B1 /* RACKVOProxy.m in Sources */ = {isa = PBXBuildFile; fileRef = 7A70657E1A3F88B8001E8354 /* RACKVOProxy.m */; };
-		57A4D1EB1BA13D7A00F7D4B1 /* RACKVOTrampoline.m in Sources */ = {isa = PBXBuildFile; fileRef = D037648619EDA41200A782A9 /* RACKVOTrampoline.m */; };
-		57A4D1EC1BA13D7A00F7D4B1 /* RACMulticastConnection.m in Sources */ = {isa = PBXBuildFile; fileRef = D037648819EDA41200A782A9 /* RACMulticastConnection.m */; };
-		57A4D1ED1BA13D7A00F7D4B1 /* RACObjCRuntime.m in Sources */ = {isa = PBXBuildFile; fileRef = D037648B19EDA41200A782A9 /* RACObjCRuntime.m */; settings = {COMPILER_FLAGS = "-fno-objc-arc"; }; };
-		57A4D1EE1BA13D7A00F7D4B1 /* RACPassthroughSubscriber.m in Sources */ = {isa = PBXBuildFile; fileRef = D037648D19EDA41200A782A9 /* RACPassthroughSubscriber.m */; };
-		57A4D1EF1BA13D7A00F7D4B1 /* RACQueueScheduler.m in Sources */ = {isa = PBXBuildFile; fileRef = D037648F19EDA41200A782A9 /* RACQueueScheduler.m */; };
-		57A4D1F01BA13D7A00F7D4B1 /* RACReplaySubject.m in Sources */ = {isa = PBXBuildFile; fileRef = D037649219EDA41200A782A9 /* RACReplaySubject.m */; };
-		57A4D1F11BA13D7A00F7D4B1 /* RACReturnSignal.m in Sources */ = {isa = PBXBuildFile; fileRef = D037649419EDA41200A782A9 /* RACReturnSignal.m */; };
-		57A4D1F21BA13D7A00F7D4B1 /* RACScheduler.m in Sources */ = {isa = PBXBuildFile; fileRef = D037649619EDA41200A782A9 /* RACScheduler.m */; };
-		57A4D1F31BA13D7A00F7D4B1 /* RACScopedDisposable.m in Sources */ = {isa = PBXBuildFile; fileRef = D037649A19EDA41200A782A9 /* RACScopedDisposable.m */; };
-		57A4D1F41BA13D7A00F7D4B1 /* RACSequence.m in Sources */ = {isa = PBXBuildFile; fileRef = D037649C19EDA41200A782A9 /* RACSequence.m */; };
-		57A4D1F51BA13D7A00F7D4B1 /* RACSerialDisposable.m in Sources */ = {isa = PBXBuildFile; fileRef = D037649E19EDA41200A782A9 /* RACSerialDisposable.m */; };
-		57A4D1F61BA13D7A00F7D4B1 /* RACSignal.m in Sources */ = {isa = PBXBuildFile; fileRef = D03764A019EDA41200A782A9 /* RACSignal.m */; };
-		57A4D1F71BA13D7A00F7D4B1 /* RACSignal+Operations.m in Sources */ = {isa = PBXBuildFile; fileRef = D03764A219EDA41200A782A9 /* RACSignal+Operations.m */; };
-		57A4D1F81BA13D7A00F7D4B1 /* RACSignalSequence.m in Sources */ = {isa = PBXBuildFile; fileRef = D03764A519EDA41200A782A9 /* RACSignalSequence.m */; };
-		57A4D1F91BA13D7A00F7D4B1 /* RACStream.m in Sources */ = {isa = PBXBuildFile; fileRef = D03764A719EDA41200A782A9 /* RACStream.m */; };
-		57A4D1FA1BA13D7A00F7D4B1 /* RACStringSequence.m in Sources */ = {isa = PBXBuildFile; fileRef = D03764AA19EDA41200A782A9 /* RACStringSequence.m */; };
-		57A4D1FB1BA13D7A00F7D4B1 /* RACSubject.m in Sources */ = {isa = PBXBuildFile; fileRef = D03764AC19EDA41200A782A9 /* RACSubject.m */; };
-		57A4D1FC1BA13D7A00F7D4B1 /* RACSubscriber.m in Sources */ = {isa = PBXBuildFile; fileRef = D03764AE19EDA41200A782A9 /* RACSubscriber.m */; };
-		57A4D1FD1BA13D7A00F7D4B1 /* RACSubscriptingAssignmentTrampoline.m in Sources */ = {isa = PBXBuildFile; fileRef = D03764B119EDA41200A782A9 /* RACSubscriptingAssignmentTrampoline.m */; };
-		57A4D1FE1BA13D7A00F7D4B1 /* RACSubscriptionScheduler.m in Sources */ = {isa = PBXBuildFile; fileRef = D03764B319EDA41200A782A9 /* RACSubscriptionScheduler.m */; };
-		57A4D1FF1BA13D7A00F7D4B1 /* RACTargetQueueScheduler.m in Sources */ = {isa = PBXBuildFile; fileRef = D03764B519EDA41200A782A9 /* RACTargetQueueScheduler.m */; };
-		57A4D2001BA13D7A00F7D4B1 /* RACTestScheduler.m in Sources */ = {isa = PBXBuildFile; fileRef = D03764B719EDA41200A782A9 /* RACTestScheduler.m */; };
-		57A4D2011BA13D7A00F7D4B1 /* RACTuple.m in Sources */ = {isa = PBXBuildFile; fileRef = D03764B919EDA41200A782A9 /* RACTuple.m */; };
-		57A4D2021BA13D7A00F7D4B1 /* RACTupleSequence.m in Sources */ = {isa = PBXBuildFile; fileRef = D03764BB19EDA41200A782A9 /* RACTupleSequence.m */; };
-		57A4D2031BA13D7A00F7D4B1 /* RACUnarySequence.m in Sources */ = {isa = PBXBuildFile; fileRef = D03764BD19EDA41200A782A9 /* RACUnarySequence.m */; };
-		57A4D2041BA13D7A00F7D4B1 /* RACUnit.m in Sources */ = {isa = PBXBuildFile; fileRef = D03764BF19EDA41200A782A9 /* RACUnit.m */; };
-		57A4D2051BA13D7A00F7D4B1 /* RACValueTransformer.m in Sources */ = {isa = PBXBuildFile; fileRef = D03764C119EDA41200A782A9 /* RACValueTransformer.m */; };
-=======
 		57A4D1C11BA13D7A00F7D4B1 /* EXTRuntimeExtensions.m in Sources */ = {isa = PBXBuildFile; fileRef = D037666819EDA57100A782A9 /* EXTRuntimeExtensions.m */; settings = {COMPILER_FLAGS = "-fobjc-arc"; }; };
 		57A4D1C21BA13D7A00F7D4B1 /* NSArray+RACSequenceAdditions.m in Sources */ = {isa = PBXBuildFile; fileRef = D037642B19EDA41200A782A9 /* NSArray+RACSequenceAdditions.m */; settings = {COMPILER_FLAGS = "-fobjc-arc"; }; };
 		57A4D1C31BA13D7A00F7D4B1 /* NSData+RACSupport.m in Sources */ = {isa = PBXBuildFile; fileRef = D037643119EDA41200A782A9 /* NSData+RACSupport.m */; settings = {COMPILER_FLAGS = "-fobjc-arc"; }; };
@@ -166,8 +96,6 @@
 		57A4D2031BA13D7A00F7D4B1 /* RACUnarySequence.m in Sources */ = {isa = PBXBuildFile; fileRef = D03764BD19EDA41200A782A9 /* RACUnarySequence.m */; settings = {COMPILER_FLAGS = "-fobjc-arc"; }; };
 		57A4D2041BA13D7A00F7D4B1 /* RACUnit.m in Sources */ = {isa = PBXBuildFile; fileRef = D03764BF19EDA41200A782A9 /* RACUnit.m */; settings = {COMPILER_FLAGS = "-fobjc-arc"; }; };
 		57A4D2051BA13D7A00F7D4B1 /* RACValueTransformer.m in Sources */ = {isa = PBXBuildFile; fileRef = D03764C119EDA41200A782A9 /* RACValueTransformer.m */; settings = {COMPILER_FLAGS = "-fobjc-arc"; }; };
-		57A4D2061BA13D7A00F7D4B1 /* RACDynamicPropertySuperclass.m in Sources */ = {isa = PBXBuildFile; fileRef = D43F279F1A9F7E8A00C1AD76 /* RACDynamicPropertySuperclass.m */; settings = {COMPILER_FLAGS = "-fobjc-arc"; }; };
->>>>>>> 72d9ba6a
 		57A4D2081BA13D7A00F7D4B1 /* Result.framework in Frameworks */ = {isa = PBXBuildFile; fileRef = CDC42E2E1AE7AB8B00965373 /* Result.framework */; };
 		57A4D20A1BA13D7A00F7D4B1 /* ReactiveCocoa.h in Headers */ = {isa = PBXBuildFile; fileRef = D04725EF19E49ED7006002AA /* ReactiveCocoa.h */; settings = {ATTRIBUTES = (Public, ); }; };
 		57A4D20B1BA13D7A00F7D4B1 /* EXTKeyPathCoding.h in Headers */ = {isa = PBXBuildFile; fileRef = D037666619EDA57100A782A9 /* EXTKeyPathCoding.h */; settings = {ATTRIBUTES = (Public, ); }; };
@@ -216,19 +144,6 @@
 		57A4D2371BA13D7A00F7D4B1 /* RACTestScheduler.h in Headers */ = {isa = PBXBuildFile; fileRef = D03764B619EDA41200A782A9 /* RACTestScheduler.h */; settings = {ATTRIBUTES = (Public, ); }; };
 		57A4D2381BA13D7A00F7D4B1 /* RACTuple.h in Headers */ = {isa = PBXBuildFile; fileRef = D03764B819EDA41200A782A9 /* RACTuple.h */; settings = {ATTRIBUTES = (Public, ); }; };
 		57A4D2391BA13D7A00F7D4B1 /* RACUnit.h in Headers */ = {isa = PBXBuildFile; fileRef = D03764BE19EDA41200A782A9 /* RACUnit.h */; settings = {ATTRIBUTES = (Public, ); }; };
-<<<<<<< HEAD
-		57D4768D1C42063C00EFE697 /* UIControl+RACSignalSupport.m in Sources */ = {isa = PBXBuildFile; fileRef = D03764CD19EDA41200A782A9 /* UIControl+RACSignalSupport.m */; };
-		57D476901C4206D400EFE697 /* UIControl+RACSignalSupportPrivate.m in Sources */ = {isa = PBXBuildFile; fileRef = D03764CF19EDA41200A782A9 /* UIControl+RACSignalSupportPrivate.m */; };
-		57D476911C4206DA00EFE697 /* UIGestureRecognizer+RACSignalSupport.m in Sources */ = {isa = PBXBuildFile; fileRef = D03764D319EDA41200A782A9 /* UIGestureRecognizer+RACSignalSupport.m */; };
-		57D476921C4206DF00EFE697 /* UISegmentedControl+RACSignalSupport.m in Sources */ = {isa = PBXBuildFile; fileRef = D03764D919EDA41200A782A9 /* UISegmentedControl+RACSignalSupport.m */; };
-		57D476951C4206EC00EFE697 /* UITableViewCell+RACSignalSupport.m in Sources */ = {isa = PBXBuildFile; fileRef = D03764E119EDA41200A782A9 /* UITableViewCell+RACSignalSupport.m */; };
-		57D476961C4206EC00EFE697 /* UITableViewHeaderFooterView+RACSignalSupport.m in Sources */ = {isa = PBXBuildFile; fileRef = D03764E319EDA41200A782A9 /* UITableViewHeaderFooterView+RACSignalSupport.m */; };
-		57D476971C4206EC00EFE697 /* UITextField+RACSignalSupport.m in Sources */ = {isa = PBXBuildFile; fileRef = D03764E519EDA41200A782A9 /* UITextField+RACSignalSupport.m */; };
-		57D476981C4206EC00EFE697 /* UITextView+RACSignalSupport.m in Sources */ = {isa = PBXBuildFile; fileRef = D03764E719EDA41200A782A9 /* UITextView+RACSignalSupport.m */; };
-		57D4769A1C4206F200EFE697 /* UIButton+RACCommandSupport.m in Sources */ = {isa = PBXBuildFile; fileRef = D03764C919EDA41200A782A9 /* UIButton+RACCommandSupport.m */; };
-		57D4769B1C4206F200EFE697 /* UICollectionReusableView+RACSignalSupport.m in Sources */ = {isa = PBXBuildFile; fileRef = D03764CB19EDA41200A782A9 /* UICollectionReusableView+RACSignalSupport.m */; };
-=======
-		57A4D23A1BA13D7A00F7D4B1 /* RACDynamicPropertySuperclass.h in Headers */ = {isa = PBXBuildFile; fileRef = D43F279E1A9F7E8A00C1AD76 /* RACDynamicPropertySuperclass.h */; settings = {ATTRIBUTES = (Public, ); }; };
 		57D4768D1C42063C00EFE697 /* UIControl+RACSignalSupport.m in Sources */ = {isa = PBXBuildFile; fileRef = D03764CD19EDA41200A782A9 /* UIControl+RACSignalSupport.m */; settings = {COMPILER_FLAGS = "-fobjc-arc"; }; };
 		57D476901C4206D400EFE697 /* UIControl+RACSignalSupportPrivate.m in Sources */ = {isa = PBXBuildFile; fileRef = D03764CF19EDA41200A782A9 /* UIControl+RACSignalSupportPrivate.m */; settings = {COMPILER_FLAGS = "-fobjc-arc"; }; };
 		57D476911C4206DA00EFE697 /* UIGestureRecognizer+RACSignalSupport.m in Sources */ = {isa = PBXBuildFile; fileRef = D03764D319EDA41200A782A9 /* UIGestureRecognizer+RACSignalSupport.m */; settings = {COMPILER_FLAGS = "-fobjc-arc"; }; };
@@ -239,7 +154,6 @@
 		57D476981C4206EC00EFE697 /* UITextView+RACSignalSupport.m in Sources */ = {isa = PBXBuildFile; fileRef = D03764E719EDA41200A782A9 /* UITextView+RACSignalSupport.m */; settings = {COMPILER_FLAGS = "-fobjc-arc"; }; };
 		57D4769A1C4206F200EFE697 /* UIButton+RACCommandSupport.m in Sources */ = {isa = PBXBuildFile; fileRef = D03764C919EDA41200A782A9 /* UIButton+RACCommandSupport.m */; settings = {COMPILER_FLAGS = "-fobjc-arc"; }; };
 		57D4769B1C4206F200EFE697 /* UICollectionReusableView+RACSignalSupport.m in Sources */ = {isa = PBXBuildFile; fileRef = D03764CB19EDA41200A782A9 /* UICollectionReusableView+RACSignalSupport.m */; settings = {COMPILER_FLAGS = "-fobjc-arc"; }; };
->>>>>>> 72d9ba6a
 		57DC89A01C5066D400E367B7 /* UIGestureRecognizer+RACSignalSupport.h in Headers */ = {isa = PBXBuildFile; fileRef = D03764D219EDA41200A782A9 /* UIGestureRecognizer+RACSignalSupport.h */; settings = {ATTRIBUTES = (Public, ); }; };
 		57DC89A11C50672B00E367B7 /* UIControl+RACSignalSupport.h in Headers */ = {isa = PBXBuildFile; fileRef = D03764CC19EDA41200A782A9 /* UIControl+RACSignalSupport.h */; settings = {ATTRIBUTES = (Public, ); }; };
 		57DC89A21C50673C00E367B7 /* UISegmentedControl+RACSignalSupport.h in Headers */ = {isa = PBXBuildFile; fileRef = D03764D819EDA41200A782A9 /* UISegmentedControl+RACSignalSupport.h */; settings = {ATTRIBUTES = (Public, ); }; };
@@ -324,76 +238,6 @@
 		A1046B7B1BFF5662004D8045 /* EXTRuntimeExtensions.h in Headers */ = {isa = PBXBuildFile; fileRef = D037666719EDA57100A782A9 /* EXTRuntimeExtensions.h */; settings = {ATTRIBUTES = (Private, ); }; };
 		A1046B7C1BFF5662004D8045 /* EXTRuntimeExtensions.h in Headers */ = {isa = PBXBuildFile; fileRef = D037666719EDA57100A782A9 /* EXTRuntimeExtensions.h */; settings = {ATTRIBUTES = (Private, ); }; };
 		A1046B7D1BFF5664004D8045 /* EXTRuntimeExtensions.h in Headers */ = {isa = PBXBuildFile; fileRef = D037666719EDA57100A782A9 /* EXTRuntimeExtensions.h */; settings = {ATTRIBUTES = (Private, ); }; };
-<<<<<<< HEAD
-		A9B3155E1B3940750001CB9C /* EXTRuntimeExtensions.m in Sources */ = {isa = PBXBuildFile; fileRef = D037666819EDA57100A782A9 /* EXTRuntimeExtensions.m */; };
-		A9B315601B3940750001CB9C /* NSArray+RACSequenceAdditions.m in Sources */ = {isa = PBXBuildFile; fileRef = D037642B19EDA41200A782A9 /* NSArray+RACSequenceAdditions.m */; };
-		A9B315631B3940750001CB9C /* NSData+RACSupport.m in Sources */ = {isa = PBXBuildFile; fileRef = D037643119EDA41200A782A9 /* NSData+RACSupport.m */; };
-		A9B315641B3940750001CB9C /* NSDictionary+RACSequenceAdditions.m in Sources */ = {isa = PBXBuildFile; fileRef = D037643319EDA41200A782A9 /* NSDictionary+RACSequenceAdditions.m */; };
-		A9B315651B3940750001CB9C /* NSEnumerator+RACSequenceAdditions.m in Sources */ = {isa = PBXBuildFile; fileRef = D037643519EDA41200A782A9 /* NSEnumerator+RACSequenceAdditions.m */; };
-		A9B315661B3940750001CB9C /* NSFileHandle+RACSupport.m in Sources */ = {isa = PBXBuildFile; fileRef = D037643719EDA41200A782A9 /* NSFileHandle+RACSupport.m */; };
-		A9B315671B3940750001CB9C /* NSIndexSet+RACSequenceAdditions.m in Sources */ = {isa = PBXBuildFile; fileRef = D037643919EDA41200A782A9 /* NSIndexSet+RACSequenceAdditions.m */; };
-		A9B315681B3940750001CB9C /* NSInvocation+RACTypeParsing.m in Sources */ = {isa = PBXBuildFile; fileRef = D037643B19EDA41200A782A9 /* NSInvocation+RACTypeParsing.m */; };
-		A9B315691B3940750001CB9C /* NSNotificationCenter+RACSupport.m in Sources */ = {isa = PBXBuildFile; fileRef = D037643D19EDA41200A782A9 /* NSNotificationCenter+RACSupport.m */; };
-		A9B3156B1B3940750001CB9C /* NSObject+RACDeallocating.m in Sources */ = {isa = PBXBuildFile; fileRef = D037644119EDA41200A782A9 /* NSObject+RACDeallocating.m */; };
-		A9B3156C1B3940750001CB9C /* NSObject+RACDescription.m in Sources */ = {isa = PBXBuildFile; fileRef = D037644319EDA41200A782A9 /* NSObject+RACDescription.m */; };
-		A9B3156D1B3940750001CB9C /* NSObject+RACKVOWrapper.m in Sources */ = {isa = PBXBuildFile; fileRef = D037644519EDA41200A782A9 /* NSObject+RACKVOWrapper.m */; };
-		A9B3156E1B3940750001CB9C /* NSObject+RACLifting.m in Sources */ = {isa = PBXBuildFile; fileRef = D037644719EDA41200A782A9 /* NSObject+RACLifting.m */; };
-		A9B3156F1B3940750001CB9C /* NSObject+RACPropertySubscribing.m in Sources */ = {isa = PBXBuildFile; fileRef = D037644919EDA41200A782A9 /* NSObject+RACPropertySubscribing.m */; };
-		A9B315701B3940750001CB9C /* NSObject+RACSelectorSignal.m in Sources */ = {isa = PBXBuildFile; fileRef = D037644B19EDA41200A782A9 /* NSObject+RACSelectorSignal.m */; };
-		A9B315711B3940750001CB9C /* NSOrderedSet+RACSequenceAdditions.m in Sources */ = {isa = PBXBuildFile; fileRef = D037644D19EDA41200A782A9 /* NSOrderedSet+RACSequenceAdditions.m */; };
-		A9B315721B3940750001CB9C /* NSSet+RACSequenceAdditions.m in Sources */ = {isa = PBXBuildFile; fileRef = D037644F19EDA41200A782A9 /* NSSet+RACSequenceAdditions.m */; };
-		A9B315731B3940750001CB9C /* NSString+RACKeyPathUtilities.m in Sources */ = {isa = PBXBuildFile; fileRef = D037645119EDA41200A782A9 /* NSString+RACKeyPathUtilities.m */; };
-		A9B315741B3940750001CB9C /* NSString+RACSequenceAdditions.m in Sources */ = {isa = PBXBuildFile; fileRef = D037645319EDA41200A782A9 /* NSString+RACSequenceAdditions.m */; };
-		A9B315751B3940750001CB9C /* NSString+RACSupport.m in Sources */ = {isa = PBXBuildFile; fileRef = D037645519EDA41200A782A9 /* NSString+RACSupport.m */; };
-		A9B315781B3940750001CB9C /* NSUserDefaults+RACSupport.m in Sources */ = {isa = PBXBuildFile; fileRef = D037645B19EDA41200A782A9 /* NSUserDefaults+RACSupport.m */; };
-		A9B315791B3940750001CB9C /* RACArraySequence.m in Sources */ = {isa = PBXBuildFile; fileRef = D037645D19EDA41200A782A9 /* RACArraySequence.m */; };
-		A9B3157A1B3940750001CB9C /* RACBehaviorSubject.m in Sources */ = {isa = PBXBuildFile; fileRef = D037646119EDA41200A782A9 /* RACBehaviorSubject.m */; };
-		A9B3157B1B3940750001CB9C /* RACBlockTrampoline.m in Sources */ = {isa = PBXBuildFile; fileRef = D037646319EDA41200A782A9 /* RACBlockTrampoline.m */; };
-		A9B3157C1B3940750001CB9C /* RACChannel.m in Sources */ = {isa = PBXBuildFile; fileRef = D037646519EDA41200A782A9 /* RACChannel.m */; };
-		A9B3157D1B3940750001CB9C /* RACCommand.m in Sources */ = {isa = PBXBuildFile; fileRef = D037646719EDA41200A782A9 /* RACCommand.m */; };
-		A9B3157E1B3940750001CB9C /* RACCompoundDisposable.m in Sources */ = {isa = PBXBuildFile; fileRef = D037646919EDA41200A782A9 /* RACCompoundDisposable.m */; };
-		A9B3157F1B3940750001CB9C /* RACDelegateProxy.m in Sources */ = {isa = PBXBuildFile; fileRef = D037646C19EDA41200A782A9 /* RACDelegateProxy.m */; };
-		A9B315801B3940750001CB9C /* RACDisposable.m in Sources */ = {isa = PBXBuildFile; fileRef = D037646E19EDA41200A782A9 /* RACDisposable.m */; };
-		A9B315811B3940750001CB9C /* RACDynamicSequence.m in Sources */ = {isa = PBXBuildFile; fileRef = D037647019EDA41200A782A9 /* RACDynamicSequence.m */; };
-		A9B315821B3940750001CB9C /* RACDynamicSignal.m in Sources */ = {isa = PBXBuildFile; fileRef = D037647219EDA41200A782A9 /* RACDynamicSignal.m */; };
-		A9B315831B3940750001CB9C /* RACEagerSequence.m in Sources */ = {isa = PBXBuildFile; fileRef = D037647419EDA41200A782A9 /* RACEagerSequence.m */; };
-		A9B315841B3940750001CB9C /* RACEmptySequence.m in Sources */ = {isa = PBXBuildFile; fileRef = D037647619EDA41200A782A9 /* RACEmptySequence.m */; };
-		A9B315851B3940750001CB9C /* RACEmptySignal.m in Sources */ = {isa = PBXBuildFile; fileRef = D037647819EDA41200A782A9 /* RACEmptySignal.m */; };
-		A9B315861B3940750001CB9C /* RACErrorSignal.m in Sources */ = {isa = PBXBuildFile; fileRef = D037647A19EDA41200A782A9 /* RACErrorSignal.m */; };
-		A9B315871B3940750001CB9C /* RACEvent.m in Sources */ = {isa = PBXBuildFile; fileRef = D037647C19EDA41200A782A9 /* RACEvent.m */; };
-		A9B315881B3940750001CB9C /* RACGroupedSignal.m in Sources */ = {isa = PBXBuildFile; fileRef = D037647E19EDA41200A782A9 /* RACGroupedSignal.m */; };
-		A9B315891B3940750001CB9C /* RACImmediateScheduler.m in Sources */ = {isa = PBXBuildFile; fileRef = D037648019EDA41200A782A9 /* RACImmediateScheduler.m */; };
-		A9B3158A1B3940750001CB9C /* RACIndexSetSequence.m in Sources */ = {isa = PBXBuildFile; fileRef = D037648219EDA41200A782A9 /* RACIndexSetSequence.m */; };
-		A9B3158B1B3940750001CB9C /* RACKVOChannel.m in Sources */ = {isa = PBXBuildFile; fileRef = D037648419EDA41200A782A9 /* RACKVOChannel.m */; };
-		A9B3158C1B3940750001CB9C /* RACKVOProxy.m in Sources */ = {isa = PBXBuildFile; fileRef = 7A70657E1A3F88B8001E8354 /* RACKVOProxy.m */; };
-		A9B3158D1B3940750001CB9C /* RACKVOTrampoline.m in Sources */ = {isa = PBXBuildFile; fileRef = D037648619EDA41200A782A9 /* RACKVOTrampoline.m */; };
-		A9B3158E1B3940750001CB9C /* RACMulticastConnection.m in Sources */ = {isa = PBXBuildFile; fileRef = D037648819EDA41200A782A9 /* RACMulticastConnection.m */; };
-		A9B3158F1B3940750001CB9C /* RACObjCRuntime.m in Sources */ = {isa = PBXBuildFile; fileRef = D037648B19EDA41200A782A9 /* RACObjCRuntime.m */; settings = {COMPILER_FLAGS = "-fno-objc-arc"; }; };
-		A9B315901B3940750001CB9C /* RACPassthroughSubscriber.m in Sources */ = {isa = PBXBuildFile; fileRef = D037648D19EDA41200A782A9 /* RACPassthroughSubscriber.m */; };
-		A9B315911B3940750001CB9C /* RACQueueScheduler.m in Sources */ = {isa = PBXBuildFile; fileRef = D037648F19EDA41200A782A9 /* RACQueueScheduler.m */; };
-		A9B315921B3940750001CB9C /* RACReplaySubject.m in Sources */ = {isa = PBXBuildFile; fileRef = D037649219EDA41200A782A9 /* RACReplaySubject.m */; };
-		A9B315931B3940750001CB9C /* RACReturnSignal.m in Sources */ = {isa = PBXBuildFile; fileRef = D037649419EDA41200A782A9 /* RACReturnSignal.m */; };
-		A9B315941B3940750001CB9C /* RACScheduler.m in Sources */ = {isa = PBXBuildFile; fileRef = D037649619EDA41200A782A9 /* RACScheduler.m */; };
-		A9B315951B3940750001CB9C /* RACScopedDisposable.m in Sources */ = {isa = PBXBuildFile; fileRef = D037649A19EDA41200A782A9 /* RACScopedDisposable.m */; };
-		A9B315961B3940750001CB9C /* RACSequence.m in Sources */ = {isa = PBXBuildFile; fileRef = D037649C19EDA41200A782A9 /* RACSequence.m */; };
-		A9B315971B3940750001CB9C /* RACSerialDisposable.m in Sources */ = {isa = PBXBuildFile; fileRef = D037649E19EDA41200A782A9 /* RACSerialDisposable.m */; };
-		A9B315981B3940750001CB9C /* RACSignal.m in Sources */ = {isa = PBXBuildFile; fileRef = D03764A019EDA41200A782A9 /* RACSignal.m */; };
-		A9B315991B3940750001CB9C /* RACSignal+Operations.m in Sources */ = {isa = PBXBuildFile; fileRef = D03764A219EDA41200A782A9 /* RACSignal+Operations.m */; };
-		A9B3159A1B3940750001CB9C /* RACSignalSequence.m in Sources */ = {isa = PBXBuildFile; fileRef = D03764A519EDA41200A782A9 /* RACSignalSequence.m */; };
-		A9B3159B1B3940750001CB9C /* RACStream.m in Sources */ = {isa = PBXBuildFile; fileRef = D03764A719EDA41200A782A9 /* RACStream.m */; };
-		A9B3159C1B3940750001CB9C /* RACStringSequence.m in Sources */ = {isa = PBXBuildFile; fileRef = D03764AA19EDA41200A782A9 /* RACStringSequence.m */; };
-		A9B3159D1B3940750001CB9C /* RACSubject.m in Sources */ = {isa = PBXBuildFile; fileRef = D03764AC19EDA41200A782A9 /* RACSubject.m */; };
-		A9B3159E1B3940750001CB9C /* RACSubscriber.m in Sources */ = {isa = PBXBuildFile; fileRef = D03764AE19EDA41200A782A9 /* RACSubscriber.m */; };
-		A9B3159F1B3940750001CB9C /* RACSubscriptingAssignmentTrampoline.m in Sources */ = {isa = PBXBuildFile; fileRef = D03764B119EDA41200A782A9 /* RACSubscriptingAssignmentTrampoline.m */; };
-		A9B315A01B3940750001CB9C /* RACSubscriptionScheduler.m in Sources */ = {isa = PBXBuildFile; fileRef = D03764B319EDA41200A782A9 /* RACSubscriptionScheduler.m */; };
-		A9B315A11B3940750001CB9C /* RACTargetQueueScheduler.m in Sources */ = {isa = PBXBuildFile; fileRef = D03764B519EDA41200A782A9 /* RACTargetQueueScheduler.m */; };
-		A9B315A21B3940750001CB9C /* RACTestScheduler.m in Sources */ = {isa = PBXBuildFile; fileRef = D03764B719EDA41200A782A9 /* RACTestScheduler.m */; };
-		A9B315A31B3940750001CB9C /* RACTuple.m in Sources */ = {isa = PBXBuildFile; fileRef = D03764B919EDA41200A782A9 /* RACTuple.m */; };
-		A9B315A41B3940750001CB9C /* RACTupleSequence.m in Sources */ = {isa = PBXBuildFile; fileRef = D03764BB19EDA41200A782A9 /* RACTupleSequence.m */; };
-		A9B315A51B3940750001CB9C /* RACUnarySequence.m in Sources */ = {isa = PBXBuildFile; fileRef = D03764BD19EDA41200A782A9 /* RACUnarySequence.m */; };
-		A9B315A61B3940750001CB9C /* RACUnit.m in Sources */ = {isa = PBXBuildFile; fileRef = D03764BF19EDA41200A782A9 /* RACUnit.m */; };
-		A9B315A71B3940750001CB9C /* RACValueTransformer.m in Sources */ = {isa = PBXBuildFile; fileRef = D03764C119EDA41200A782A9 /* RACValueTransformer.m */; };
-=======
 		A9B3155E1B3940750001CB9C /* EXTRuntimeExtensions.m in Sources */ = {isa = PBXBuildFile; fileRef = D037666819EDA57100A782A9 /* EXTRuntimeExtensions.m */; settings = {COMPILER_FLAGS = "-fobjc-arc"; }; };
 		A9B315601B3940750001CB9C /* NSArray+RACSequenceAdditions.m in Sources */ = {isa = PBXBuildFile; fileRef = D037642B19EDA41200A782A9 /* NSArray+RACSequenceAdditions.m */; settings = {COMPILER_FLAGS = "-fobjc-arc"; }; };
 		A9B315631B3940750001CB9C /* NSData+RACSupport.m in Sources */ = {isa = PBXBuildFile; fileRef = D037643119EDA41200A782A9 /* NSData+RACSupport.m */; settings = {COMPILER_FLAGS = "-fobjc-arc"; }; };
@@ -462,8 +306,6 @@
 		A9B315A51B3940750001CB9C /* RACUnarySequence.m in Sources */ = {isa = PBXBuildFile; fileRef = D03764BD19EDA41200A782A9 /* RACUnarySequence.m */; settings = {COMPILER_FLAGS = "-fobjc-arc"; }; };
 		A9B315A61B3940750001CB9C /* RACUnit.m in Sources */ = {isa = PBXBuildFile; fileRef = D03764BF19EDA41200A782A9 /* RACUnit.m */; settings = {COMPILER_FLAGS = "-fobjc-arc"; }; };
 		A9B315A71B3940750001CB9C /* RACValueTransformer.m in Sources */ = {isa = PBXBuildFile; fileRef = D03764C119EDA41200A782A9 /* RACValueTransformer.m */; settings = {COMPILER_FLAGS = "-fobjc-arc"; }; };
-		A9B315BB1B3940750001CB9C /* RACDynamicPropertySuperclass.m in Sources */ = {isa = PBXBuildFile; fileRef = D43F279F1A9F7E8A00C1AD76 /* RACDynamicPropertySuperclass.m */; settings = {COMPILER_FLAGS = "-fobjc-arc"; }; };
->>>>>>> 72d9ba6a
 		A9B315BC1B3940810001CB9C /* Disposable.swift in Sources */ = {isa = PBXBuildFile; fileRef = D0C312BE19EF2A5800984962 /* Disposable.swift */; };
 		A9B315BE1B3940810001CB9C /* Event.swift in Sources */ = {isa = PBXBuildFile; fileRef = D08C54B51A69A3DB00AD8286 /* Event.swift */; };
 		A9B315BF1B3940810001CB9C /* ObjectiveCBridging.swift in Sources */ = {isa = PBXBuildFile; fileRef = D0C312C419EF2A5800984962 /* ObjectiveCBridging.swift */; };
@@ -980,13 +822,6 @@
 		D0C3132519EF2D9700984962 /* RACTestUIButton.m in Sources */ = {isa = PBXBuildFile; fileRef = D0C3131D19EF2D9700984962 /* RACTestUIButton.m */; settings = {COMPILER_FLAGS = "-fobjc-arc"; }; };
 		D0D11AB91A6AE87700C1F8B1 /* Action.swift in Sources */ = {isa = PBXBuildFile; fileRef = D08C54AF1A69A2AC00AD8286 /* Action.swift */; };
 		D0D11ABA1A6AE87700C1F8B1 /* Action.swift in Sources */ = {isa = PBXBuildFile; fileRef = D08C54AF1A69A2AC00AD8286 /* Action.swift */; };
-<<<<<<< HEAD
-=======
-		D43F27A01A9F7E8A00C1AD76 /* RACDynamicPropertySuperclass.h in Headers */ = {isa = PBXBuildFile; fileRef = D43F279E1A9F7E8A00C1AD76 /* RACDynamicPropertySuperclass.h */; settings = {ATTRIBUTES = (Public, ); }; };
-		D43F27A11A9F7E8A00C1AD76 /* RACDynamicPropertySuperclass.h in Headers */ = {isa = PBXBuildFile; fileRef = D43F279E1A9F7E8A00C1AD76 /* RACDynamicPropertySuperclass.h */; settings = {ATTRIBUTES = (Public, ); }; };
-		D43F27A21A9F7E8A00C1AD76 /* RACDynamicPropertySuperclass.m in Sources */ = {isa = PBXBuildFile; fileRef = D43F279F1A9F7E8A00C1AD76 /* RACDynamicPropertySuperclass.m */; settings = {COMPILER_FLAGS = "-fobjc-arc"; }; };
-		D43F27A31A9F7E8A00C1AD76 /* RACDynamicPropertySuperclass.m in Sources */ = {isa = PBXBuildFile; fileRef = D43F279F1A9F7E8A00C1AD76 /* RACDynamicPropertySuperclass.m */; settings = {COMPILER_FLAGS = "-fobjc-arc"; }; };
->>>>>>> 72d9ba6a
 		D8024DB21B2E1BB0005E6B9A /* SignalProducerLiftingSpec.swift in Sources */ = {isa = PBXBuildFile; fileRef = D8024DB11B2E1BB0005E6B9A /* SignalProducerLiftingSpec.swift */; };
 		D8024DB31B2E1BB0005E6B9A /* SignalProducerLiftingSpec.swift in Sources */ = {isa = PBXBuildFile; fileRef = D8024DB11B2E1BB0005E6B9A /* SignalProducerLiftingSpec.swift */; };
 		D8170FC11B100EBC004192AD /* FoundationExtensionsSpec.swift in Sources */ = {isa = PBXBuildFile; fileRef = D8170FC01B100EBC004192AD /* FoundationExtensionsSpec.swift */; };
@@ -2385,11 +2220,9 @@
 					};
 					D047260B19E49F82006002AA = {
 						CreatedOnToolsVersion = 6.1;
-						LastSwiftMigration = 0800;
 					};
 					D047261519E49F82006002AA = {
 						CreatedOnToolsVersion = 6.1;
-						LastSwiftMigration = 0800;
 					};
 				};
 			};
@@ -3296,12 +3129,8 @@
 			baseConfigurationReference = D047262919E49FE8006002AA /* Debug.xcconfig */;
 			buildSettings = {
 				BITCODE_GENERATION_MODE = bitcode;
-<<<<<<< HEAD
-				CLANG_ALLOW_NON_MODULAR_INCLUDES_IN_FRAMEWORK_MODULES = YES;
-=======
 				CLANG_ENABLE_OBJC_ARC = NO;
 				CLANG_LINK_OBJC_RUNTIME = NO;
->>>>>>> 72d9ba6a
 				CURRENT_PROJECT_VERSION = 1;
 				ENABLE_BITCODE = YES;
 				ENABLE_TESTABILITY = YES;
@@ -3310,7 +3139,7 @@
 				ONLY_ACTIVE_ARCH = YES;
 				PRODUCT_BUNDLE_IDENTIFIER = "org.reactivecocoa.$(PRODUCT_NAME:rfc1034identifier)";
 				PRODUCT_NAME = "$(PROJECT_NAME)";
-				SWIFT_VERSION = 2.3;
+				SWIFT_VERSION = 3.0;
 				TVOS_DEPLOYMENT_TARGET = 9.0;
 				VERSIONING_SYSTEM = "apple-generic";
 				VERSION_INFO_PREFIX = "";
@@ -3323,12 +3152,8 @@
 			baseConfigurationReference = D047262B19E49FE8006002AA /* Release.xcconfig */;
 			buildSettings = {
 				BITCODE_GENERATION_MODE = bitcode;
-<<<<<<< HEAD
-				CLANG_ALLOW_NON_MODULAR_INCLUDES_IN_FRAMEWORK_MODULES = YES;
-=======
 				CLANG_ENABLE_OBJC_ARC = NO;
 				CLANG_LINK_OBJC_RUNTIME = NO;
->>>>>>> 72d9ba6a
 				CURRENT_PROJECT_VERSION = 1;
 				ENABLE_BITCODE = YES;
 				GCC_OPTIMIZATION_LEVEL = 0;
@@ -3336,7 +3161,7 @@
 				MACOSX_DEPLOYMENT_TARGET = 10.9;
 				PRODUCT_BUNDLE_IDENTIFIER = "org.reactivecocoa.$(PRODUCT_NAME:rfc1034identifier)";
 				PRODUCT_NAME = "$(PROJECT_NAME)";
-				SWIFT_VERSION = 2.3;
+				SWIFT_VERSION = 3.0;
 				TVOS_DEPLOYMENT_TARGET = 9.0;
 				VERSIONING_SYSTEM = "apple-generic";
 				VERSION_INFO_PREFIX = "";
@@ -3383,7 +3208,6 @@
 				);
 				INFOPLIST_FILE = ReactiveCocoaTests/Info.plist;
 				LD_RUNPATH_SEARCH_PATHS = "$(inherited) @executable_path/../Frameworks @loader_path/../Frameworks";
-				MACOSX_DEPLOYMENT_TARGET = 10.10;
 				PRODUCT_NAME = "$(PROJECT_NAME)Tests";
 			};
 			name = Debug;
@@ -3399,7 +3223,6 @@
 				);
 				INFOPLIST_FILE = ReactiveCocoaTests/Info.plist;
 				LD_RUNPATH_SEARCH_PATHS = "$(inherited) @executable_path/../Frameworks @loader_path/../Frameworks";
-				MACOSX_DEPLOYMENT_TARGET = 10.10;
 				PRODUCT_NAME = "$(PROJECT_NAME)Tests";
 			};
 			name = Release;
@@ -3414,7 +3237,6 @@
 				DYLIB_CURRENT_VERSION = 1;
 				INFOPLIST_FILE = ReactiveCocoa/Info.plist;
 				LD_RUNPATH_SEARCH_PATHS = "$(inherited) @executable_path/Frameworks @loader_path/Frameworks";
-				SWIFT_VERSION = 3.0;
 				USER_HEADER_SEARCH_PATHS = ReactiveCocoa/extobjc;
 			};
 			name = Debug;
@@ -3429,7 +3251,6 @@
 				DYLIB_CURRENT_VERSION = 1;
 				INFOPLIST_FILE = ReactiveCocoa/Info.plist;
 				LD_RUNPATH_SEARCH_PATHS = "$(inherited) @executable_path/Frameworks @loader_path/Frameworks";
-				SWIFT_VERSION = 3.0;
 				USER_HEADER_SEARCH_PATHS = ReactiveCocoa/extobjc;
 			};
 			name = Release;
@@ -3445,7 +3266,6 @@
 				INFOPLIST_FILE = ReactiveCocoaTests/Info.plist;
 				LD_RUNPATH_SEARCH_PATHS = "$(inherited) @executable_path/Frameworks @loader_path/Frameworks";
 				PRODUCT_NAME = "$(PROJECT_NAME)Tests";
-				SWIFT_VERSION = 3.0;
 			};
 			name = Debug;
 		};
@@ -3460,7 +3280,6 @@
 				INFOPLIST_FILE = ReactiveCocoaTests/Info.plist;
 				LD_RUNPATH_SEARCH_PATHS = "$(inherited) @executable_path/Frameworks @loader_path/Frameworks";
 				PRODUCT_NAME = "$(PROJECT_NAME)Tests";
-				SWIFT_VERSION = 3.0;
 			};
 			name = Release;
 		};
@@ -3469,19 +3288,15 @@
 			baseConfigurationReference = D047262A19E49FE8006002AA /* Profile.xcconfig */;
 			buildSettings = {
 				BITCODE_GENERATION_MODE = bitcode;
-<<<<<<< HEAD
-				CLANG_ALLOW_NON_MODULAR_INCLUDES_IN_FRAMEWORK_MODULES = YES;
-=======
 				CLANG_ENABLE_OBJC_ARC = NO;
 				CLANG_LINK_OBJC_RUNTIME = NO;
->>>>>>> 72d9ba6a
 				CURRENT_PROJECT_VERSION = 1;
 				ENABLE_BITCODE = YES;
 				IPHONEOS_DEPLOYMENT_TARGET = 8.0;
 				MACOSX_DEPLOYMENT_TARGET = 10.9;
 				PRODUCT_BUNDLE_IDENTIFIER = "org.reactivecocoa.$(PRODUCT_NAME:rfc1034identifier)";
 				PRODUCT_NAME = "$(PROJECT_NAME)";
-				SWIFT_VERSION = 2.3;
+				SWIFT_VERSION = 3.0;
 				TVOS_DEPLOYMENT_TARGET = 9.0;
 				VERSIONING_SYSTEM = "apple-generic";
 				VERSION_INFO_PREFIX = "";
@@ -3514,7 +3329,6 @@
 				);
 				INFOPLIST_FILE = ReactiveCocoaTests/Info.plist;
 				LD_RUNPATH_SEARCH_PATHS = "$(inherited) @executable_path/../Frameworks @loader_path/../Frameworks";
-				MACOSX_DEPLOYMENT_TARGET = 10.10;
 				PRODUCT_NAME = "$(PROJECT_NAME)Tests";
 			};
 			name = Profile;
@@ -3529,7 +3343,6 @@
 				DYLIB_CURRENT_VERSION = 1;
 				INFOPLIST_FILE = ReactiveCocoa/Info.plist;
 				LD_RUNPATH_SEARCH_PATHS = "$(inherited) @executable_path/Frameworks @loader_path/Frameworks";
-				SWIFT_VERSION = 3.0;
 				USER_HEADER_SEARCH_PATHS = ReactiveCocoa/extobjc;
 			};
 			name = Profile;
@@ -3545,7 +3358,6 @@
 				INFOPLIST_FILE = ReactiveCocoaTests/Info.plist;
 				LD_RUNPATH_SEARCH_PATHS = "$(inherited) @executable_path/Frameworks @loader_path/Frameworks";
 				PRODUCT_NAME = "$(PROJECT_NAME)Tests";
-				SWIFT_VERSION = 3.0;
 			};
 			name = Profile;
 		};
@@ -3554,19 +3366,15 @@
 			baseConfigurationReference = D047262C19E49FE8006002AA /* Test.xcconfig */;
 			buildSettings = {
 				BITCODE_GENERATION_MODE = bitcode;
-<<<<<<< HEAD
-				CLANG_ALLOW_NON_MODULAR_INCLUDES_IN_FRAMEWORK_MODULES = YES;
-=======
 				CLANG_ENABLE_OBJC_ARC = NO;
 				CLANG_LINK_OBJC_RUNTIME = NO;
->>>>>>> 72d9ba6a
 				CURRENT_PROJECT_VERSION = 1;
 				ENABLE_BITCODE = YES;
 				IPHONEOS_DEPLOYMENT_TARGET = 8.0;
 				MACOSX_DEPLOYMENT_TARGET = 10.9;
 				PRODUCT_BUNDLE_IDENTIFIER = "org.reactivecocoa.$(PRODUCT_NAME:rfc1034identifier)-Tests";
 				PRODUCT_NAME = "$(PROJECT_NAME)";
-				SWIFT_VERSION = 2.3;
+				SWIFT_VERSION = 3.0;
 				TVOS_DEPLOYMENT_TARGET = 9.0;
 				VERSIONING_SYSTEM = "apple-generic";
 				VERSION_INFO_PREFIX = "";
@@ -3599,7 +3407,6 @@
 				);
 				INFOPLIST_FILE = ReactiveCocoaTests/Info.plist;
 				LD_RUNPATH_SEARCH_PATHS = "$(inherited) @executable_path/../Frameworks @loader_path/../Frameworks";
-				MACOSX_DEPLOYMENT_TARGET = 10.10;
 				PRODUCT_NAME = "$(PROJECT_NAME)Tests";
 			};
 			name = Test;
@@ -3614,7 +3421,6 @@
 				DYLIB_CURRENT_VERSION = 1;
 				INFOPLIST_FILE = ReactiveCocoa/Info.plist;
 				LD_RUNPATH_SEARCH_PATHS = "$(inherited) @executable_path/Frameworks @loader_path/Frameworks";
-				SWIFT_VERSION = 3.0;
 				USER_HEADER_SEARCH_PATHS = ReactiveCocoa/extobjc;
 			};
 			name = Test;
@@ -3630,7 +3436,6 @@
 				INFOPLIST_FILE = ReactiveCocoaTests/Info.plist;
 				LD_RUNPATH_SEARCH_PATHS = "$(inherited) @executable_path/Frameworks @loader_path/Frameworks";
 				PRODUCT_NAME = "$(PROJECT_NAME)Tests";
-				SWIFT_VERSION = 3.0;
 			};
 			name = Test;
 		};
