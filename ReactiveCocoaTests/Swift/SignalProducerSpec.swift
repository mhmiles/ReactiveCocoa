--- conflicted
+++ resolved
@@ -2180,19 +2180,11 @@
 			describe("log events") {
 				it("should output the correct event") {
 					let expectations: [(String) -> Void] = [
-<<<<<<< HEAD
-						{ event in expect(event) == "[] Started" },
-						{ event in expect(event) == "[] Next 1" },
-						{ event in expect(event) == "[] Completed" },
-						{ event in expect(event) == "[] Terminated" },
-						{ event in expect(event) == "[] Disposed" }
-=======
 						{ event in expect(event) == "[] started" },
 						{ event in expect(event) == "[] next 1" },
 						{ event in expect(event) == "[] completed" },
 						{ event in expect(event) == "[] terminated" },
 						{ event in expect(event) == "[] disposed" }
->>>>>>> 21ec54ef
 					]
 					
 					let logger = TestLogger(expectations: expectations)
@@ -2219,11 +2211,7 @@
 
 	/// Creates a producer that can be started as many times as elements in `results`.
 	/// Each signal will immediately send either a value or an error.
-<<<<<<< HEAD
-	private static func attemptWithResults<C: CollectionType where C.Generator.Element == Result<Value, Error>, C.Index.Distance == Int>(_ results: C) -> SignalProducer<Value, Error> {
-=======
 	private static func attemptWithResults<C: Collection where C.Iterator.Element == Result<Value, Error>, C.IndexDistance == C.Index, C.Index == Int>(_ results: C) -> SignalProducer<Value, Error> {
->>>>>>> 21ec54ef
 		let resultCount = results.count
 		var operationIndex = 0
 
